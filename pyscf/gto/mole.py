#!/usr/bin/env python
# Copyright 2014-2020 The PySCF Developers. All Rights Reserved.
#
# Licensed under the Apache License, Version 2.0 (the "License");
# you may not use this file except in compliance with the License.
# You may obtain a copy of the License at
#
#     http://www.apache.org/licenses/LICENSE-2.0
#
# Unless required by applicable law or agreed to in writing, software
# distributed under the License is distributed on an "AS IS" BASIS,
# WITHOUT WARRANTIES OR CONDITIONS OF ANY KIND, either express or implied.
# See the License for the specific language governing permissions and
# limitations under the License.
#
# Author: Qiming Sun <osirpt.sun@gmail.com>
#

'''
Mole class and helper functions to handle paramters and attributes for GTO
integrals. This module serves the interface to the integral library libcint.
'''

import os, sys
import types
import re
import platform
import gc
import time
import json
import ctypes
import numpy
import h5py
import scipy.special
import scipy.linalg
from pyscf import lib
from pyscf.lib import param
from pyscf.data import elements
from pyscf.lib import logger
from pyscf.gto import cmd_args
from pyscf.gto import basis
from pyscf.gto import moleintor
from pyscf.gto.eval_gto import eval_gto
from pyscf.gto.ecp import core_configuration
from pyscf import __config__

from pyscf.data.elements import ELEMENTS, ELEMENTS_PROTON, \
        _rm_digit, charge, _symbol, _std_symbol, _atom_symbol, is_ghost_atom, \
        _std_symbol_without_ghost

from pyscf.lib.exceptions import BasisNotFoundError
import warnings

# For code compatibility in python-2 and python-3
if sys.version_info >= (3,):
    unicode = str


# for _atm, _bas, _env
CHARGE_OF  = 0
PTR_COORD  = 1
NUC_MOD_OF = 2
PTR_ZETA   = PTR_FRAC_CHARGE = 3
ATM_SLOTS  = 6
ATOM_OF    = 0
ANG_OF     = 1
NPRIM_OF   = 2
NCTR_OF    = 3
RADI_POWER = 3 # for ECP
KAPPA_OF   = 4
SO_TYPE_OF = 4 # for ECP
PTR_EXP    = 5
PTR_COEFF  = 6
BAS_SLOTS  = 8
# pointer to env
PTR_EXPCUTOFF   = 0
PTR_COMMON_ORIG = 1
PTR_RINV_ORIG   = 4
PTR_RINV_ZETA   = 7
PTR_RANGE_OMEGA = 8
PTR_F12_ZETA    = 9
PTR_GTG_ZETA    = 10
AS_RINV_ORIG_ATOM = 17
AS_ECPBAS_OFFSET = 18
AS_NECPBAS      = 19
PTR_ENV_START   = 20
# parameters from libcint
NUC_POINT = 1
NUC_GAUSS = 2
# nucleus with fractional charges. It can be used to mimic MM particles
NUC_FRAC_CHARGE = 3
NUC_ECP = 4  # atoms with pseudo potential

BASE = getattr(__config__, 'BASE', 0)
NORMALIZE_GTO = getattr(__config__, 'NORMALIZE_GTO', True)

def M(**kwargs):
    r'''This is a shortcut to build up Mole object.

    Args: Same to :func:`Mole.build`

    Examples:

    >>> from pyscf import gto
    >>> mol = gto.M(atom='H 0 0 0; F 0 0 1', basis='6-31g')
    '''
    mol = Mole()
    mol.build(**kwargs)
    return mol

def gaussian_int(n, alpha):
    r'''int_0^inf x^n exp(-alpha x^2) dx'''
    n1 = (n + 1) * .5
    return scipy.special.gamma(n1) / (2. * alpha**n1)

def gto_norm(l, expnt):
    r'''Normalized factor for GTO radial part   :math:`g=r^l e^{-\alpha r^2}`

    .. math::

        \frac{1}{\sqrt{\int g^2 r^2 dr}}
        = \sqrt{\frac{2^{2l+3} (l+1)! (2a)^{l+1.5}}{(2l+2)!\sqrt{\pi}}}

    Ref: H. B. Schlegel and M. J. Frisch, Int. J. Quant.  Chem., 54(1995), 83-87.

    Args:
        l (int):
            angular momentum
        expnt :
            exponent :math:`\alpha`

    Returns:
        normalization factor

    Examples:

    >>> print(gto_norm(0, 1))
    2.5264751109842591
    '''
    if l >= 0:
        #f = 2**(2*l+3) * math.factorial(l+1) * (2*expnt)**(l+1.5) \
        #        / (math.factorial(2*l+2) * math.sqrt(math.pi))
        #return math.sqrt(f)
        return 1/numpy.sqrt(gaussian_int(l*2+2, 2*expnt))
    else:
        raise ValueError('l should be > 0')

def cart2sph(l, c_tensor=None, normalized=None):
    '''
    Cartesian to real spherical transformation matrix

    Kwargs:
        normalized :
            How the Cartesian GTOs are normalized.  'sp' means the s and p
            functions are normalized (this is the convention used by libcint
            library).
    '''
    nf = (l+1)*(l+2)//2
    if c_tensor is None:
        c_tensor = numpy.eye(nf)
    else:
        c_tensor = numpy.asarray(c_tensor, order='F').reshape(-1,nf)
    if l == 0 or l == 1:
        if normalized == 'sp':
            return c_tensor
        elif l == 0:
            return c_tensor * 0.282094791773878143
        else:
            return c_tensor * 0.488602511902919921
    else:
        assert(l <= 12)
        nd = l * 2 + 1
        ngrid = c_tensor.shape[0]
        c2sph = numpy.zeros((ngrid,nd), order='F')
        fn = moleintor.libcgto.CINTc2s_ket_sph
        fn(c2sph.ctypes.data_as(ctypes.c_void_p), ctypes.c_int(ngrid),
           c_tensor.ctypes.data_as(ctypes.c_void_p), ctypes.c_int(l))
        return c2sph

def cart2spinor_kappa(kappa, l=None, normalized=None):
    '''Cartesian to spinor transformation matrix for kappa

    Kwargs:
        normalized :
            How the Cartesian GTOs are normalized.  'sp' means the s and p
            functions are normalized (this is the convention used by libcint
            library).
    '''
    if kappa < 0:
        l = -kappa - 1
        nd = l * 2 + 2
    elif kappa > 0:
        l = kappa
        nd = l * 2
    else:
        assert(l is not None)
        assert(l <= 12)
        nd = l * 4 + 2
    nf = (l+1)*(l+2)//2
    c2smat = numpy.zeros((nf*2,nd), order='F', dtype=numpy.complex)
    cmat = numpy.eye(nf)
    fn = moleintor.libcgto.CINTc2s_ket_spinor_sf1
    fn(c2smat.ctypes.data_as(ctypes.c_void_p),
       c2smat[nf:].ctypes.data_as(ctypes.c_void_p),
       cmat.ctypes.data_as(ctypes.c_void_p),
       ctypes.c_int(nf*2), ctypes.c_int(nf),
       ctypes.c_int(1), ctypes.c_int(kappa), ctypes.c_int(l))
    if normalized != 'sp':
        if l == 0:
            c2smat *= 0.282094791773878143
        elif l == 1:
            c2smat *= 0.488602511902919921
    # c2smat[0] is the transformation for spin up
    # c2smat[1] is the transformation for spin down
    c2smat = c2smat.reshape(2,nf,nd)
    return c2smat
cart2j_kappa = cart2spinor_kappa

def cart2spinor_l(l, normalized=None):
    '''Cartesian to spinor transformation matrix for angular moment l

    Kwargs:
        normalized :
            How the Cartesian GTOs are normalized.  'sp' means the s and p
            functions are normalized (this is the convention used by libcint
            library).
    '''
    return cart2spinor_kappa(0, l, normalized)
cart2j_l = cart2spinor_l

def sph2spinor_kappa(kappa, l=None):
    '''Real spherical to spinor transformation matrix for kappa'''
    from pyscf.symm.sph import sph2spinor
    ua, ub = sph2spinor(l)
    if kappa < 0:
        l = -kappa - 1
        ua = ua[:,l*2:]
        ub = ub[:,l*2:]
    elif kappa > 0:
        l = kappa
        ua = ua[:,:l*2]
        ub = ub[:,:l*2]
    else:
        assert(l is not None)
        assert(l <= 12)
    return ua, ub

def sph2spinor_l(l):
    '''Real spherical to spinor transformation matrix for angular moment l'''
    return sph2spinor_kappa(0, l)

def atom_types(atoms, basis=None):
    '''symmetry inequivalent atoms'''
    atmgroup = {}
    for ia, a in enumerate(atoms):
        if 'GHOST' in a[0].upper():
            a = ['X'+a[0][5:]] + list(a[1:])
        if a[0] in atmgroup:
            atmgroup[a[0]].append(ia)
        elif basis is None:
            atmgroup[a[0]] = [ia]
        else:
            stdsymb = _std_symbol(a[0])
            if a[0] in basis:
                if stdsymb in basis and basis[a[0]] == basis[stdsymb]:
                    if stdsymb in atmgroup:
                        atmgroup[stdsymb].append(ia)
                    else:
                        atmgroup[stdsymb] = [ia]
                else:
                    atmgroup[a[0]] = [ia]
            elif stdsymb in atmgroup:
                atmgroup[stdsymb].append(ia)
            else:
                atmgroup[stdsymb] = [ia]
    return atmgroup


def format_atom(atoms, origin=0, axes=None,
                unit=getattr(__config__, 'UNIT', 'Ang')):
    '''Convert the input :attr:`Mole.atom` to the internal data format.
    Including, changing the nuclear charge to atom symbol, converting the
    coordinates to AU, rotate and shift the molecule.
    If the :attr:`~Mole.atom` is a string, it takes ";" and "\\n"
    for the mark to separate atoms;  "," and arbitrary length of blank space
    to spearate the individual terms for an atom.  Blank line will be ignored.

    Args:
        atoms : list or str
            the same to :attr:`Mole.atom`

    Kwargs:
        origin : ndarray
            new axis origin.
        axes : ndarray
            (new_x, new_y, new_z), new coordinates
        unit : str or number
            If unit is one of strings (B, b, Bohr, bohr, AU, au), the coordinates
            of the input atoms are the atomic unit;  If unit is one of strings
            (A, a, Angstrom, angstrom, Ang, ang), the coordinates are in the
            unit of angstrom;  If a number is given, the number are considered
            as the Bohr value (in angstrom), which should be around 0.53.
            Set unit=1 if wishing to reserve the unit of the coordinates.

    Returns:
        "atoms" in the internal format. The internal format is
            | atom = [[atom1, (x, y, z)],
            |         [atom2, (x, y, z)],
            |         ...
            |         [atomN, (x, y, z)]]

    Examples:

    >>> gto.format_atom('9,0,0,0; h@1 0 0 1', origin=(1,1,1))
    [['F', [-1.0, -1.0, -1.0]], ['H@1', [-1.0, -1.0, 0.0]]]
    >>> gto.format_atom(['9,0,0,0', (1, (0, 0, 1))], origin=(1,1,1))
    [['F', [-1.0, -1.0, -1.0]], ['H', [-1, -1, 0]]]
    '''
    def str2atm(line):
        dat = line.split()
        assert(len(dat) == 4)
        return [_atom_symbol(dat[0]), [float(x) for x in dat[1:4]]]

    if isinstance(atoms, (str, unicode)):
        # The input atoms points to a geometry file
        if os.path.isfile(atoms):
            try:
                atoms = fromfile(atoms)
            except ValueError:
                sys.stderr.write('\nFailed to parse geometry file  %s\n\n' % atoms)
                raise

        atoms = str(atoms.replace(';','\n').replace(',',' ').replace('\t',' '))
        fmt_atoms = []
        for dat in atoms.split('\n'):
            dat = dat.strip()
            if dat and dat[0] != '#':
                fmt_atoms.append(dat)

        if len(fmt_atoms[0].split()) < 4:
            fmt_atoms = from_zmatrix('\n'.join(fmt_atoms))
        else:
            fmt_atoms = [str2atm(line) for line in fmt_atoms]
    else:
        fmt_atoms = []
        for atom in atoms:
            if isinstance(atom, (str, unicode)):
                if atom.lstrip()[0] != '#':
                    fmt_atoms.append(str2atm(atom.replace(',',' ')))
            else:
                if isinstance(atom[1], (int, float)):
                    fmt_atoms.append([_atom_symbol(atom[0]), atom[1:4]])
                else:
                    fmt_atoms.append([_atom_symbol(atom[0]), atom[1]])

    if len(fmt_atoms) == 0:
        return []

    if axes is None:
        axes = numpy.eye(3)

    if isinstance(unit, (str, unicode)):
        if unit.upper().startswith(('B', 'AU')):
            unit = 1.
        else: #unit[:3].upper() == 'ANG':
            unit = 1./param.BOHR
    else:
        unit = 1./unit

    c = numpy.array([a[1] for a in fmt_atoms], dtype=numpy.double)
    c = numpy.einsum('ix,kx->ki', axes * unit, c - origin)
    z = [a[0] for a in fmt_atoms]
    return list(zip(z, c.tolist()))

#TODO: sort exponents
def format_basis(basis_tab):
    '''Convert the input :attr:`Mole.basis` to the internal data format.

    ``{ atom: [(l, ((-exp, c_1, c_2, ..),
                    (-exp, c_1, c_2, ..))),
               (l, ((-exp, c_1, c_2, ..),
                    (-exp, c_1, c_2, ..)))], ... }``

    Args:
        basis_tab : dict
            Similar to :attr:`Mole.basis`, it **cannot** be a str

    Returns:
        Formated :attr:`~Mole.basis`

    Examples:

    >>> gto.format_basis({'H':'sto-3g', 'H^2': '3-21g'})
    {'H': [[0,
        [3.4252509099999999, 0.15432897000000001],
        [0.62391373000000006, 0.53532813999999995],
        [0.16885539999999999, 0.44463454000000002]]],
     'H^2': [[0,
        [5.4471780000000001, 0.15628500000000001],
        [0.82454700000000003, 0.90469100000000002]],
        [0, [0.18319199999999999, 1.0]]]}
    '''
    def nparray_to_list(item):
        val = []
        for x in item:
            if isinstance(x, (tuple, list)):
                val.append(nparray_to_list(x))
            elif isinstance(x, numpy.ndarray):
                val.append(x.tolist())
            else:
                val.append(x)
        return val

    def convert(basis_name, symb):
        if basis_name.lower().startswith('unc'):
            return uncontract(basis.load(basis_name[3:], symb))
        else:
            return basis.load(basis_name, symb)

    fmt_basis = {}
    for atom, atom_basis in basis_tab.items():
        symb = _atom_symbol(atom)
        stdsymb = _std_symbol_without_ghost(symb)

        if isinstance(atom_basis, (str, unicode)):
            bset = convert(str(atom_basis), stdsymb)
        elif (any(isinstance(x, (str, unicode)) for x in atom_basis)
              # The first element is the basis of internal format
              or not isinstance(atom_basis[0][0], int)):
            bset = []
            for rawb in atom_basis:
                if isinstance(rawb, (str, unicode)):
                    bset += convert(str(rawb), stdsymb)
                else:
                    bset += nparray_to_list(rawb)
        else:
            bset = nparray_to_list(atom_basis)
        fmt_basis[symb] = bset

        if len(fmt_basis[symb]) == 0:
            raise BasisNotFoundError('Basis not found for  %s' % symb)
    return fmt_basis

def uncontracted_basis(_basis):
    '''Uncontract internal format _basis

    Examples:

    >>> gto.uncontract(gto.load('sto3g', 'He'))
    [[0, [6.36242139, 1]], [0, [1.158923, 1]], [0, [0.31364979, 1]]]
    '''
    MAXL = 10
    ubasis_raw = [[] for l in range(MAXL)]
    ubasis_exp = [[] for l in range(MAXL)]
    for b in _basis:
        angl = b[0]
        kappa = b[1]
        if isinstance(kappa, int):
            coeffs = b[2:]
        else:
            coeffs = b[1:]

        if isinstance(kappa, int) and kappa != 0:
            warnings.warn('For basis with kappa != 0, the uncontract basis might be wrong. '
                          'Please double check the resultant attribute mol._basis')
            for p in coeffs:
                ubasis_raw[angl].append([angl, kappa, [p[0], 1]])
                ubasis_exp[angl].append(p[0])
        else:
            for p in coeffs:
                ubasis_raw[angl].append([angl, [p[0], 1]])
                ubasis_exp[angl].append(p[0])

    # Check linear dependency
    ubasis = []
    for l in range(MAXL):
        basis_l = ubasis_raw[l]
        if basis_l:
            es = numpy.array(ubasis_exp[l])
            # Remove duplicated primitive basis functions
            es, e_idx = numpy.unique(es.round(9), True)
            # from large exponent to small exponent
            for i in reversed(e_idx):
                ubasis.append(basis_l[i])
    return ubasis
uncontract = uncontracted_basis
contract = contracted_basis = basis.to_general_contraction

def to_uncontracted_cartesian_basis(mol):
    '''Decontract the basis of a Mole or a Cell.  Returns a Mole (Cell) object
    with the uncontracted basis environment and a list of coefficients that
    transform the uncontracted cartesian basis to the original basis.  Each
    element in the list corresponds to one shell of the original Mole (Cell).

    Examples:

    >>> mol = gto.M(atom='Ne', basis='ccpvdz')
    >>> pmol, ctr_coeff = mol.to_uncontracted_cartesian_basis()
    >>> c = scipy.linalg.block_diag(*ctr_coeff)
    >>> s = reduce(numpy.dot, (c.T, pmol.intor('int1e_ovlp'), c))
    >>> abs(s-mol.intor('int1e_ovlp')).max()
    0.0
    '''
    import copy
    lmax = mol._bas[:,ANG_OF].max()
    if mol.cart:
        c2s = [numpy.eye((l+1)*(l+2)//2) for l in range(lmax+1)]
    else:
        c2s = [cart2sph(l, normalized='sp') for l in range(lmax+1)]

    pmol = copy.copy(mol)
    pmol.cart = True
    _bas = []
    _env = mol._env.copy()
    contr_coeff = []
    for ib in range(mol.nbas):
        l = mol._bas[ib,ANG_OF]
        ncart = (l+1)*(l+2)//2
        es = mol.bas_exp(ib)
        cs = mol._libcint_ctr_coeff(ib)
        np, nc = cs.shape
        norm = gto_norm(l, es)
        c = numpy.einsum('pi,p,xm->pxim', cs, 1./norm, c2s[l])
        contr_coeff.append(c.reshape(np*ncart,-1))

        pexp = mol._bas[ib,PTR_EXP]
        pc = mol._bas[ib,PTR_COEFF]
        bs = numpy.empty((np,8), dtype=numpy.int32)
        bs[:] = mol._bas[ib]
        bs[:,NCTR_OF] = bs[:,NPRIM_OF] = 1
        bs[:,PTR_EXP] = numpy.arange(pexp, pexp+np)
        bs[:,PTR_COEFF] = numpy.arange(pc, pc+np)
        _env[pc:pc+np] = norm
        _bas.append(bs)

    pmol._bas = numpy.asarray(numpy.vstack(_bas), dtype=numpy.int32)
    pmol._env = _env
    return pmol, contr_coeff

def format_ecp(ecp_tab):
    r'''Convert the input :attr:`ecp` (dict) to the internal data format::

      { atom: (nelec,  # core electrons
               ((l,  # l=-1 for UL, l>=0 for Ul to indicate |l><l|
                 (((exp_1, c_1),  # for r^0
                   (exp_2, c_2),
                   ...),
                  ((exp_1, c_1),  # for r^1
                   (exp_2, c_2),
                   ...),
                  ((exp_1, c_1),  # for r^2
                   ...))))),
       ...}
    '''
    fmt_ecp = {}
    for atom, atom_ecp in ecp_tab.items():
        symb = _atom_symbol(atom)

        if isinstance(atom_ecp, (str, unicode)):
            stdsymb = _std_symbol_without_ghost(symb)
            ecp_dat = basis.load_ecp(str(atom_ecp), stdsymb)
            if ecp_dat is None or len(ecp_dat) == 0:
                #raise BasisNotFoundError('ECP not found for  %s' % symb)
                sys.stderr.write('ECP %s not found for  %s\n' %
                                 (atom_ecp, symb))
            else:
                fmt_ecp[symb] = ecp_dat
        else:
            fmt_ecp[symb] = atom_ecp
    return fmt_ecp

# transform etb to basis format
def expand_etb(l, n, alpha, beta):
    r'''Generate the exponents of even tempered basis for :attr:`Mole.basis`.
    .. math::

        e = e^{-\alpha * \beta^{i-1}} for i = 1 .. n

    Args:
        l : int
            Angular momentum
        n : int
            Number of GTOs

    Returns:
        Formated :attr:`~Mole.basis`

    Examples:

    >>> gto.expand_etb(1, 3, 1.5, 2)
    [[1, [6.0, 1]], [1, [3.0, 1]], [1, [1.5, 1]]]
    '''
    return [[l, [alpha*beta**i, 1]] for i in reversed(range(n))]
def expand_etbs(etbs):
    r'''Generate even tempered basis.  See also :func:`expand_etb`

    Args:
        etbs = [(l, n, alpha, beta), (l, n, alpha, beta),...]

    Returns:
        Formated :attr:`~Mole.basis`

    Examples:

    >>> gto.expand_etbs([(0, 2, 1.5, 2.), (1, 2, 1, 2.)])
    [[0, [6.0, 1]], [0, [3.0, 1]], [1, [1., 1]], [1, [2., 1]]]
    '''
    return lib.flatten([expand_etb(*etb) for etb in etbs])
etbs = expand_etbs

# concatenate two mol
def conc_env(atm1, bas1, env1, atm2, bas2, env2):
    r'''Concatenate two Mole's integral parameters.  This function can be used
    to construct the environment for cross integrals like

    .. math::

        \langle \mu | \nu \rangle, \mu \in mol1, \nu \in mol2

    Returns:
        Concatenated atm, bas, env

    Examples:
        Compute the overlap between H2 molecule and O atom

    >>> mol1 = gto.M(atom='H 0 1 0; H 0 0 1', basis='sto3g')
    >>> mol2 = gto.M(atom='O 0 0 0', basis='sto3g')
    >>> atm3, bas3, env3 = gto.conc_env(mol1._atm, mol1._bas, mol1._env,
    ...                                 mol2._atm, mol2._bas, mol2._env)
    >>> gto.moleintor.getints('int1e_ovlp_sph', atm3, bas3, env3, range(2), range(2,5))
    [[ 0.04875181  0.44714688  0.          0.37820346  0.        ]
     [ 0.04875181  0.44714688  0.          0.          0.37820346]]
    '''
    off = len(env1)
    natm_off = len(atm1)
    atm2 = numpy.copy(atm2)
    bas2 = numpy.copy(bas2)
    atm2[:,PTR_COORD] += off
    atm2[:,PTR_ZETA ] += off
    bas2[:,ATOM_OF  ] += natm_off
    bas2[:,PTR_EXP  ] += off
    bas2[:,PTR_COEFF] += off
    return (numpy.asarray(numpy.vstack((atm1,atm2)), dtype=numpy.int32),
            numpy.asarray(numpy.vstack((bas1,bas2)), dtype=numpy.int32),
            numpy.hstack((env1,env2)))

def conc_mol(mol1, mol2):
    '''Concatenate two Mole objects.
    '''
    if not mol1._built:
        logger.warn(mol1, 'Warning: object %s not initialized. Initializing %s',
                    mol1, mol1)
        mol1.build()
    if not mol2._built:
        logger.warn(mol2, 'Warning: object %s not initialized. Initializing %s',
                    mol2, mol2)
        mol2.build()

    mol3 = Mole()
    mol3._built = True

    mol3._atm, mol3._bas, mol3._env = \
            conc_env(mol1._atm, mol1._bas, mol1._env,
                     mol2._atm, mol2._bas, mol2._env)
    off = len(mol1._env)
    natm_off = len(mol1._atm)
    if len(mol2._ecpbas) == 0:
        mol3._ecpbas = mol1._ecpbas
    else:
        ecpbas2 = numpy.copy(mol2._ecpbas)
        ecpbas2[:,ATOM_OF  ] += natm_off
        ecpbas2[:,PTR_EXP  ] += off
        ecpbas2[:,PTR_COEFF] += off
        if len(mol1._ecpbas) == 0:
            mol3._ecpbas = ecpbas2
        else:
            mol3._ecpbas = numpy.hstack((mol1._ecpbas, ecpbas2))

    mol3.verbose = mol1.verbose
    mol3.output = mol1.output
    mol3.max_memory = mol1.max_memory
    mol3.charge = mol1.charge + mol2.charge
    mol3.spin = abs(mol1.spin - mol2.spin)
    mol3.symmetry = False
    mol3.symmetry_subgroup = None
    mol3.cart = mol1.cart and mol2.cart

    mol3._atom = mol1._atom + mol2._atom
    mol3.atom = mol3._atom
    mol3.unit = 'Bohr'

    mol3._basis.update(mol2._basis)
    mol3._basis.update(mol1._basis)
    mol3._pseudo.update(mol2._pseudo)
    mol3._pseudo.update(mol1._pseudo)
    mol3._ecp.update(mol2._ecp)
    mol3._ecp.update(mol1._ecp)
    mol3.basis = mol3._basis
    mol3.ecp = mol3._ecp

    mol3.nucprop.update(mol1.nucprop)
    mol3.nucprop.update(mol2.nucprop)
    return mol3

# <bas-of-mol1|intor|bas-of-mol2>
def intor_cross(intor, mol1, mol2, comp=None):
    r'''1-electron integrals from two molecules like

    .. math::

        \langle \mu | intor | \nu \rangle, \mu \in mol1, \nu \in mol2

    Args:
        intor : str
            Name of the 1-electron integral, such as int1e_ovlp_sph (spherical overlap),
            int1e_nuc_cart (cartesian nuclear attraction), int1e_ipovlp_spinor
            (spinor overlap gradients), etc.  Ref to :func:`getints` for the
            full list of available 1-electron integral names
        mol1, mol2:
            :class:`Mole` objects

    Kwargs:
        comp : int
            Components of the integrals, e.g. int1e_ipovlp_sph has 3 components

    Returns:
        ndarray of 1-electron integrals, can be either 2-dim or 3-dim, depending on comp

    Examples:
        Compute the overlap between H2 molecule and O atom

    >>> mol1 = gto.M(atom='H 0 1 0; H 0 0 1', basis='sto3g')
    >>> mol2 = gto.M(atom='O 0 0 0', basis='sto3g')
    >>> gto.intor_cross('int1e_ovlp_sph', mol1, mol2)
    [[ 0.04875181  0.44714688  0.          0.37820346  0.        ]
     [ 0.04875181  0.44714688  0.          0.          0.37820346]]
    '''
    nbas1 = len(mol1._bas)
    nbas2 = len(mol2._bas)
    atmc, basc, envc = conc_env(mol1._atm, mol1._bas, mol1._env,
                                mol2._atm, mol2._bas, mol2._env)
    shls_slice = (0, nbas1, nbas1, nbas1+nbas2)

    if (intor.endswith('_sph') or intor.startswith('cint') or
        intor.endswith('_spinor') or intor.endswith('_cart')):
        return moleintor.getints(intor, atmc, basc, envc, shls_slice, comp, 0)
    elif mol1.cart == mol2.cart:
        intor = mol1._add_suffix(intor)
        return moleintor.getints(intor, atmc, basc, envc, shls_slice, comp, 0)
    elif mol1.cart:
        mat = moleintor.getints(intor+'_cart', atmc, basc, envc, shls_slice, comp, 0)
        return numpy.dot(mat, mol2.cart2sph_coeff())
    else:
        mat = moleintor.getints(intor+'_cart', atmc, basc, envc, shls_slice, comp, 0)
        return numpy.dot(mol1.cart2sph_coeff().T, mat)

# append (charge, pointer to coordinates, nuc_mod) to _atm
def make_atm_env(atom, ptr=0, nuclear_model=NUC_POINT, nucprop={}):
    '''Convert the internal format :attr:`Mole._atom` to the format required
    by ``libcint`` integrals
    '''
    nuc_charge = charge(atom[0])
    if nuclear_model == NUC_POINT:
        zeta = 0
    elif nuclear_model == NUC_GAUSS:
        zeta = dyall_nuc_mod(nuc_charge, nucprop)
    else:  # callable(nuclear_model)
        zeta = nuclear_model(nuc_charge, nucprop)
        nuclear_model = NUC_GAUSS

    _env = numpy.hstack((atom[1], zeta))
    _atm = numpy.zeros(6, dtype=numpy.int32)
    _atm[CHARGE_OF] = nuc_charge
    _atm[PTR_COORD] = ptr
    _atm[NUC_MOD_OF] = nuclear_model
    _atm[PTR_ZETA ] = ptr + 3
    return _atm, _env

# append (atom, l, nprim, nctr, kappa, ptr_exp, ptr_coeff, 0) to bas
# absorb normalization into GTO contraction coefficients
def make_bas_env(basis_add, atom_id=0, ptr=0):
    '''Convert :attr:`Mole.basis` to the argument ``bas`` for ``libcint`` integrals
    '''
    _bas = []
    _env = []
    for b in basis_add:
        if not b:  # == []
            continue
        angl = b[0]
        #if angl in [6, 7]:
        #    print('libcint may have large error for ERI of i function')
        if isinstance(b[1], int):
            kappa = b[1]
            b_coeff = numpy.array(sorted(list(b[2:]), reverse=True))
        else:
            kappa = 0
            b_coeff = numpy.array(sorted(list(b[1:]), reverse=True))
        es = b_coeff[:,0]
        cs = b_coeff[:,1:]
        nprim, nctr = cs.shape
        if NORMALIZE_GTO:
            cs = numpy.einsum('pi,p->pi', cs, gto_norm(angl, es))
            cs = _nomalize_contracted_ao(angl, es, cs)

        _env.append(es)
        _env.append(cs.T.reshape(-1))
        ptr_exp = ptr
        ptr_coeff = ptr_exp + nprim
        ptr = ptr_coeff + nprim * nctr
        _bas.append([atom_id, angl, nprim, nctr, kappa, ptr_exp, ptr_coeff, 0])
    _env = lib.flatten(_env) # flatten nested lists
    return (numpy.array(_bas, numpy.int32).reshape(-1,BAS_SLOTS),
            numpy.array(_env, numpy.double))

def _nomalize_contracted_ao(l, es, cs):
    #ee = numpy.empty((nprim,nprim))
    #for i in range(nprim):
    #    for j in range(i+1):
    #        ee[i,j] = ee[j,i] = gaussian_int(angl*2+2, es[i]+es[j])
    #s1 = 1/numpy.sqrt(numpy.einsum('pi,pq,qi->i', cs, ee, cs))
    ee = es.reshape(-1,1) + es.reshape(1,-1)
    ee = gaussian_int(l*2+2, ee)
    s1 = 1. / numpy.sqrt(numpy.einsum('pi,pq,qi->i', cs, ee, cs))
    return numpy.einsum('pi,i->pi', cs, s1)

def make_env(atoms, basis, pre_env=[], nucmod={}, nucprop={}):
    '''Generate the input arguments for ``libcint`` library based on internal
    format :attr:`Mole._atom` and :attr:`Mole._basis`
    '''
    _atm = []
    _bas = []
    _env = []
    ptr_env = len(pre_env)

    for ia, atom in enumerate(atoms):
        symb = atom[0]
        stdsymb = _rm_digit(symb)

        if ia+1 in nucprop:
            prop = nucprop[ia+1]
        elif symb in nucprop:
            prop = nucprop[symb]
        else:
            prop = nucprop.get(stdsymb, {})

        nuclear_model = NUC_POINT
        if nucmod:
            if nucmod is None:
                nuclear_model = NUC_POINT
            elif isinstance(nucmod, (int, str, unicode, types.FunctionType)):
                nuclear_model = _parse_nuc_mod(nucmod)
            elif ia+1 in nucmod:
                nuclear_model = _parse_nuc_mod(nucmod[ia+1])
            elif symb in nucmod:
                nuclear_model = _parse_nuc_mod(nucmod[symb])
            elif stdsymb in nucmod:
                nuclear_model = _parse_nuc_mod(nucmod[stdsymb])
        atm0, env0 = make_atm_env(atom, ptr_env, nuclear_model, prop)
        ptr_env = ptr_env + len(env0)
        _atm.append(atm0)
        _env.append(env0)

    _basdic = {}
    for symb, basis_add in basis.items():
        bas0, env0 = make_bas_env(basis_add, 0, ptr_env)
        ptr_env = ptr_env + len(env0)
        _basdic[symb] = bas0
        _env.append(env0)

    for ia, atom in enumerate(atoms):
        symb = atom[0]
        puresymb = _rm_digit(symb)
        if symb in _basdic:
            b = _basdic[symb].copy()
        elif puresymb in _basdic:
            b = _basdic[puresymb].copy()
        else:
            if symb[:2].upper() == 'X-':
                symb = symb[2:]
            elif symb[:6].upper() == 'GHOST-':
                symb = symb[6:]
            puresymb = _rm_digit(symb)
            if symb in _basdic:
                b = _basdic[symb].copy()
            elif puresymb in _basdic:
                b = _basdic[puresymb].copy()
            else:
                sys.stderr.write('Warn: Basis not found for atom %d %s\n' % (ia, symb))
                continue
        b[:,ATOM_OF] = ia
        _bas.append(b)

    if _atm:
        _atm = numpy.asarray(numpy.vstack(_atm), numpy.int32).reshape(-1, ATM_SLOTS)
    else:
        _atm = numpy.zeros((0,ATM_SLOTS), numpy.int32)
    if _bas:
        _bas = numpy.asarray(numpy.vstack(_bas), numpy.int32).reshape(-1, BAS_SLOTS)
    else:
        _bas = numpy.zeros((0,BAS_SLOTS), numpy.int32)
    if _env:
        _env = numpy.hstack((pre_env,numpy.hstack(_env)))
    else:
        _env = numpy.array(pre_env, copy=False)
    return _atm, _bas, _env

def make_ecp_env(mol, _atm, ecp, pre_env=[]):
    '''Generate the input arguments _ecpbas for ECP integrals
    '''
    _env = []
    ptr_env = len(pre_env)

    _ecpdic = {}
    for symb, ecp_add in ecp.items():
        ecp0 = []
        nelec = ecp_add[0]
        for lb in ecp_add[1]:
            for rorder, bi in enumerate(lb[1]):
                if len(bi) > 0:
                    ec = numpy.array(sorted(bi, reverse=True))
                    nexp, ncol = ec.shape
                    _env.append(ec[:,0])
                    _env.append(ec[:,1])
                    ptr_exp, ptr_coeff = ptr_env, ptr_env + nexp
                    ecp0.append([0, lb[0], nexp, rorder, 0,
                                 ptr_exp, ptr_coeff, 0])
                    ptr_env += nexp * 2

                    if ncol == 3:  # Has SO-ECP
                        _env.append(ec[:,2])
                        ptr_coeff, ptr_env = ptr_env, ptr_env + nexp
                        ecp0.append([0, lb[0], nexp, rorder, 1,
                                     ptr_exp, ptr_coeff, 0])

        _ecpdic[symb] = (nelec, numpy.asarray(ecp0, dtype=numpy.int32))

    _ecpbas = []
    if _ecpdic:
        _atm = _atm.copy()
        for ia, atom in enumerate(mol._atom):
            symb = atom[0]
            if symb in _ecpdic:
                ecp0 = _ecpdic[symb]
            elif _rm_digit(symb) in _ecpdic:
                ecp0 = _ecpdic[_rm_digit(symb)]
            else:
                ecp0 = None
            if ecp0 is not None:
                _atm[ia,CHARGE_OF ] = charge(symb) - ecp0[0]
                _atm[ia,NUC_MOD_OF] = NUC_ECP
                b = ecp0[1].copy().reshape(-1,BAS_SLOTS)
                b[:,ATOM_OF] = ia
                _ecpbas.append(b)
    if _ecpbas:
        _ecpbas = numpy.asarray(numpy.vstack(_ecpbas), numpy.int32)
        _env = numpy.hstack([pre_env] + _env)
    else:
        _ecpbas = numpy.zeros((0,BAS_SLOTS), numpy.int32)
        _env = pre_env
    return _atm, _ecpbas, _env

def tot_electrons(mol):
    '''Total number of electrons for the given molecule

    Returns:
        electron number in integer

    Examples:

    >>> mol = gto.M(atom='H 0 1 0; C 0 0 1', charge=1)
    >>> mol.tot_electrons()
    6
    '''
    if mol._atm.size != 0:
        nelectron = mol.atom_charges().sum()
    elif mol._atom:
        nelectron = sum(charge(a[0]) for a in mol._atom)
    else:
        nelectron = sum(charge(a[0]) for a in format_atom(mol.atom))
    nelectron -= mol.charge
    nelectron_int = int(round(nelectron))

    if abs(nelectron - nelectron_int) > 1e-4:
        logger.warn(mol, 'Found fractional number of electrons %f. Round it to %d',
                    nelectron, nelectron_int)
    return nelectron_int

def copy(mol):
    '''Deepcopy of the given :class:`Mole` object
    '''
    import copy
    newmol = copy.copy(mol)
    newmol._atm    = numpy.copy(mol._atm)
    newmol._bas    = numpy.copy(mol._bas)
    newmol._env    = numpy.copy(mol._env)
    newmol._ecpbas = numpy.copy(mol._ecpbas)

    newmol.atom    = copy.deepcopy(mol.atom)
    newmol._atom   = copy.deepcopy(mol._atom)
    newmol.basis   = copy.deepcopy(mol.basis)
    newmol._basis  = copy.deepcopy(mol._basis)
    newmol.ecp     = copy.deepcopy(mol.ecp)
    newmol._ecp    = copy.deepcopy(mol._ecp)
    return newmol

def pack(mol):
    '''Pack the input args of :class:`Mole` to a dict.

    Note this function only pack the input arguments (not the entire Mole
    class).  Modifications to mol._atm, mol._bas, mol._env are not tracked.
    Use :func:`dumps` to serialize the entire Mole object.
    '''
    mdic = {'atom'    : mol.atom,
            'unit'    : mol.unit,
            'basis'   : mol.basis,
            'charge'  : mol.charge,
            'spin'    : mol.spin,
            'symmetry': mol.symmetry,
            'nucmod'  : mol.nucmod,
            'nucprop' : mol.nucprop,
            'ecp'     : mol.ecp,
            '_nelectron': mol._nelectron,
            'verbose' : mol.verbose}
    return mdic
def unpack(moldic):
    '''Unpack a dict which is packed by :func:`pack`, to generate the input
    arguments for :class:`Mole` object.
    '''
    mol = Mole()
    mol.__dict__.update(moldic)
    return mol


def dumps(mol):
    '''Serialize Mole object to a JSON formatted str.
    '''
    exclude_keys = set(('output', 'stdout', '_keys',
                        # Constructing in function loads
                        'symm_orb', 'irrep_id', 'irrep_name'))
    nparray_keys = set(('_atm', '_bas', '_env', '_ecpbas',
                        '_symm_orig', '_symm_axes'))

    moldic = dict(mol.__dict__)
    for k in exclude_keys:
        if k in moldic:
            del(moldic[k])
    for k in nparray_keys:
        if isinstance(moldic[k], numpy.ndarray):
            moldic[k] = moldic[k].tolist()
    moldic['atom'] = repr(mol.atom)
    moldic['basis']= repr(mol.basis)
    moldic['ecp' ] = repr(mol.ecp)

    try:
        return json.dumps(moldic)
    except TypeError:
        def skip_value(dic):
            dic1 = {}
            for k,v in dic.items():
                if (v is None or
                    isinstance(v, (str, unicode, bool, int, float))):
                    dic1[k] = v
                elif isinstance(v, (list, tuple)):
                    dic1[k] = v   # Should I recursively skip_vaule?
                elif isinstance(v, set):
                    dic1[k] = list(v)
                elif isinstance(v, dict):
                    dic1[k] = skip_value(v)
                else:
                    msg =('Function mol.dumps drops attribute %s because '
                          'it is not JSON-serializable' % k)
                    warnings.warn(msg)
            return dic1
        return json.dumps(skip_value(moldic), skipkeys=True)

def loads(molstr):
    '''Deserialize a str containing a JSON document to a Mole object.
    '''
    # the numpy function array is used by eval function
    from numpy import array  # noqa
    moldic = json.loads(molstr)
    if sys.version_info < (3,):
        # Convert to utf8 because JSON loads fucntion returns unicode.
        def byteify(inp):
            if isinstance(inp, dict):
                return dict([(byteify(k), byteify(v)) for k, v in inp.iteritems()])
            elif isinstance(inp, (tuple, list)):
                return [byteify(x) for x in inp]
            elif isinstance(inp, unicode):
                return inp.encode('utf-8')
            else:
                return inp
        moldic = byteify(moldic)
    mol = Mole()
    mol.__dict__.update(moldic)
    mol.atom = eval(mol.atom)
    mol.basis= eval(mol.basis)
    mol.ecp  = eval(mol.ecp)
    mol._atm = numpy.array(mol._atm, dtype=numpy.int32)
    mol._bas = numpy.array(mol._bas, dtype=numpy.int32)
    mol._env = numpy.array(mol._env, dtype=numpy.double)
    mol._ecpbas = numpy.array(mol._ecpbas, dtype=numpy.int32)

    if mol.symmetry and mol._symm_orig is not None:
        from pyscf import symm
        mol._symm_orig = numpy.array(mol._symm_orig)
        mol._symm_axes = numpy.array(mol._symm_axes)
        mol.symm_orb, mol.irrep_id = \
                symm.symm_adapted_basis(mol, mol.groupname,
                                        mol._symm_orig, mol._symm_axes)
        mol.irrep_name = [symm.irrep_id2name(mol.groupname, ir)
                           for ir in mol.irrep_id]

    elif mol.symmetry and mol.symm_orb is not None:
        # Backward compatibility. To load symm_orb from chkfile of pyscf-1.6
        # and earlier.
        symm_orb = []

        # decompress symm_orb
        for val, x, y, shape in mol.symm_orb:
            if isinstance(val[0], list):
                # backward compatibility for chkfile of pyscf-1.4 in which val
                # is an array of real floats. In pyscf-1.5, val can be a list
                # of list, to include the imaginary part
                val_real, val_imag = val
            else:
                val_real, val_imag = val, None
            if val_imag is None:
                c = numpy.zeros(shape)
                c[numpy.array(x),numpy.array(y)] = numpy.array(val_real)
            else:
                c = numpy.zeros(shape, dtype=numpy.complex)
                val = numpy.array(val_real) + numpy.array(val_imag) * 1j
                c[numpy.array(x),numpy.array(y)] = val
            symm_orb.append(c)
        mol.symm_orb = symm_orb

    return mol


def len_spinor(l, kappa):
    '''The number of spinor associated with given angular momentum and kappa.  If kappa is 0,
    return 4l+2
    '''
    if kappa == 0:
        n = (l * 4 + 2)
    elif kappa < 0:
        n = (l * 2 + 2)
    else:
        n = (l * 2)
    return n

def len_cart(l):
    '''The number of Cartesian function associated with given angular momentum.
    '''
    return (l + 1) * (l + 2) // 2

def npgto_nr(mol, cart=None):
    '''Total number of primitive spherical GTOs for the given :class:`Mole` object'''
    if cart is None:
        cart = mol.cart
    l = mol._bas[:,ANG_OF]
    if cart:
        return ((l+1)*(l+2)//2 * mol._bas[:,NPRIM_OF]).sum()
    else:
        return ((l*2+1) * mol._bas[:,NPRIM_OF]).sum()
def nao_nr(mol, cart=None):
    '''Total number of contracted GTOs for the given :class:`Mole` object'''
    if cart is None:
        cart = mol.cart
    if cart:
        return nao_cart(mol)
    else:
        return ((mol._bas[:,ANG_OF]*2+1) * mol._bas[:,NCTR_OF]).sum()
def nao_cart(mol):
    '''Total number of contracted cartesian GTOs for the given :class:`Mole` object'''
    l = mol._bas[:,ANG_OF]
    return ((l+1)*(l+2)//2 * mol._bas[:,NCTR_OF]).sum()

# nao_id0:nao_id1 corresponding to bas_id0:bas_id1
def nao_nr_range(mol, bas_id0, bas_id1):
    '''Lower and upper boundary of contracted spherical basis functions associated
    with the given shell range

    Args:
        mol :
            :class:`Mole` object
        bas_id0 : int
            start shell id
        bas_id1 : int
            stop shell id

    Returns:
        tupel of start basis function id and the stop function id

    Examples:

    >>> mol = gto.M(atom='O 0 0 0; C 0 0 1', basis='6-31g')
    >>> gto.nao_nr_range(mol, 2, 4)
    (2, 6)
    '''
    ao_loc = moleintor.make_loc(mol._bas[:bas_id1], 'sph')
    nao_id0 = ao_loc[bas_id0]
    nao_id1 = ao_loc[-1]
    return nao_id0, nao_id1

def nao_2c(mol):
    '''Total number of contracted spinor GTOs for the given :class:`Mole` object'''
    l = mol._bas[:,ANG_OF]
    kappa = mol._bas[:,KAPPA_OF]
    dims = (l*4+2) * mol._bas[:,NCTR_OF]
    dims[kappa<0] = l[kappa<0] * 2 + 2
    dims[kappa>0] = l[kappa>0] * 2
    return dims.sum()

# nao_id0:nao_id1 corresponding to bas_id0:bas_id1
def nao_2c_range(mol, bas_id0, bas_id1):
    '''Lower and upper boundary of contracted spinor basis functions associated
    with the given shell range

    Args:
        mol :
            :class:`Mole` object
        bas_id0 : int
            start shell id, 0-based
        bas_id1 : int
            stop shell id, 0-based

    Returns:
        tupel of start basis function id and the stop function id

    Examples:

    >>> mol = gto.M(atom='O 0 0 0; C 0 0 1', basis='6-31g')
    >>> gto.nao_2c_range(mol, 2, 4)
    (4, 12)
    '''
    ao_loc = moleintor.make_loc(mol._bas[:bas_id1], '')
    nao_id0 = ao_loc[bas_id0]
    nao_id1 = ao_loc[-1]
    return nao_id0, nao_id1

def ao_loc_nr(mol, cart=None):
    '''Offset of every shell in the spherical basis function spectrum

    Returns:
        list, each entry is the corresponding start basis function id

    Examples:

    >>> mol = gto.M(atom='O 0 0 0; C 0 0 1', basis='6-31g')
    >>> gto.ao_loc_nr(mol)
    [0, 1, 2, 3, 6, 9, 10, 11, 12, 15, 18]
    '''
    if cart is None:
        cart = mol.cart
    if cart:
        return moleintor.make_loc(mol._bas, 'cart')
    else:
        return moleintor.make_loc(mol._bas, 'sph')

def ao_loc_2c(mol):
    '''Offset of every shell in the spinor basis function spectrum

    Returns:
        list, each entry is the corresponding start id of spinor function

    Examples:

    >>> mol = gto.M(atom='O 0 0 0; C 0 0 1', basis='6-31g')
    >>> gto.ao_loc_2c(mol)
    [0, 2, 4, 6, 12, 18, 20, 22, 24, 30, 36]
    '''
    return moleintor.make_loc(mol._bas, 'spinor')

def time_reversal_map(mol):
    r'''The index to map the spinor functions and its time reversal counterpart.
    The returned indices have postive or negative values.  For the i-th basis function,
    if the returned j = idx[i] < 0, it means :math:`T|i\rangle = -|j\rangle`,
    otherwise :math:`T|i\rangle = |j\rangle`
    '''
    tao = []
    i = 0
    for b in mol._bas:
        l = b[ANG_OF]
        if b[KAPPA_OF] == 0:
            djs = (l * 2, l * 2 + 2)
        elif b[KAPPA_OF] > 0:
            djs = (l * 2,)
        else:
            djs = (l * 2 + 2,)
        if l % 2 == 0:
            for n in range(b[NCTR_OF]):
                for dj in djs:
                    for m in range(0, dj, 2):
                        tao.append(-(i + dj - m))
                        tao.append(  i + dj - m - 1)
                    i += dj
        else:
            for n in range(b[NCTR_OF]):
                for dj in djs:
                    for m in range(0, dj, 2):
                        tao.append(  i + dj - m)
                        tao.append(-(i + dj - m - 1))
                    i += dj
    return numpy.asarray(tao, dtype=numpy.int32)


CHECK_GEOM = getattr(__config__, 'gto_mole_check_geom', True)

def energy_nuc(mol, charges=None, coords=None):
    '''Compute nuclear repulsion energy (AU) or static Coulomb energy

    Returns
        float
    '''
    if charges is None: charges = mol.atom_charges()
    if len(charges) <= 1:
        return 0
    #e = 0
    #for j in range(len(mol._atm)):
    #    q2 = charges[j]
    #    r2 = coords[j]
    #    for i in range(j):
    #        q1 = charges[i]
    #        r1 = coords[i]
    #        r = numpy.linalg.norm(r1-r2)
    #        e += q1 * q2 / r
    rr = inter_distance(mol, coords)
    rr[numpy.diag_indices_from(rr)] = 1e200
    if CHECK_GEOM and numpy.any(rr < 1e-5):
        for atm_idx in numpy.argwhere(rr<1e-5):
            logger.warn(mol, 'Atoms %s have the same coordinates', atm_idx)
        raise RuntimeError('Ill geometry')
    e = numpy.einsum('i,ij,j->', charges, 1./rr, charges) * .5
    return e

def inter_distance(mol, coords=None):
    '''
    Inter-particle distance array
    '''
    if coords is None: coords = mol.atom_coords()
    rr = numpy.linalg.norm(coords.reshape(-1,1,3) - coords, axis=2)
    rr[numpy.diag_indices_from(rr)] = 0
    return rr

def sph_labels(mol, fmt=True, base=BASE):
    '''Labels for spherical GTO functions

    Kwargs:
        fmt : str or bool
        if fmt is boolean, it controls whether to format the labels and the
        default format is "%d%3s %s%-4s".  if fmt is string, the string will
        be used as the print format.

    Returns:
        List of [(atom-id, symbol-str, nl-str, str-of-real-spherical-notation]
        or formatted strings based on the argument "fmt"

    Examples:

    >>> mol = gto.M(atom='H 0 0 0; Cl 0 0 1', basis='sto-3g')
    >>> gto.sph_labels(mol)
    [(0, 'H', '1s', ''), (1, 'Cl', '1s', ''), (1, 'Cl', '2s', ''), (1, 'Cl', '3s', ''),
     (1, 'Cl', '2p', 'x'), (1, 'Cl', '2p', 'y'), (1, 'Cl', '2p', 'z'), (1, 'Cl', '3p', 'x'),
     (1, 'Cl', '3p', 'y'), (1, 'Cl', '3p', 'z')]
    '''
    count = numpy.zeros((mol.natm, 9), dtype=int)
    label = []
    for ib in range(mol.nbas):
        ia = mol.bas_atom(ib)
        l = mol.bas_angular(ib)
        strl = param.ANGULAR[l]
        nc = mol.bas_nctr(ib)
        symb = mol.atom_symbol(ia)
        nelec_ecp = mol.atom_nelec_core(ia)
        if nelec_ecp == 0 or l > 3:
            shl_start = count[ia,l]+l+1
        else:
            coreshl = core_configuration(nelec_ecp)
            shl_start = coreshl[l]+count[ia,l]+l+1
        count[ia,l] += nc
        for n in range(shl_start, shl_start+nc):
            for m in range(-l, l+1):
                label.append((ia+base, symb, '%d%s' % (n, strl),
                              str(param.REAL_SPHERIC[l][l+m])))

    if isinstance(fmt, (str, unicode)):
        return [(fmt % x) for x in label]
    elif fmt:
        return ['%d %s %s%-4s' % x for x in label]
    else:
        return label
spheric_labels = spherical_labels = sph_labels

def cart_labels(mol, fmt=True, base=BASE):
    '''Labels of Cartesian GTO functions

    Kwargs:
        fmt : str or bool
        if fmt is boolean, it controls whether to format the labels and the
        default format is "%d%3s %s%-4s".  if fmt is string, the string will
        be used as the print format.

    Returns:
        List of [(atom-id, symbol-str, nl-str, str-of-xyz-notation)]
        or formatted strings based on the argument "fmt"
    '''
    cartxyz = []
    for l in range(max(mol._bas[:,ANG_OF])+1):
        xyz = []
        for x in range(l, -1, -1):
            for y in range(l-x, -1, -1):
                z = l-x-y
                xyz.append('x'*x + 'y'*y + 'z'*z)
        cartxyz.append(xyz)

    count = numpy.zeros((mol.natm, 9), dtype=int)
    label = []
    for ib in range(len(mol._bas)):
        ia = mol.bas_atom(ib)
        l = mol.bas_angular(ib)
        strl = param.ANGULAR[l]
        nc = mol.bas_nctr(ib)
        symb = mol.atom_symbol(ia)
        nelec_ecp = mol.atom_nelec_core(ia)
        if nelec_ecp == 0 or l > 3:
            shl_start = count[ia,l]+l+1
        else:
            coreshl = core_configuration(nelec_ecp)
            shl_start = coreshl[l]+count[ia,l]+l+1
        count[ia,l] += nc
        ncart = (l + 1) * (l + 2) // 2
        for n in range(shl_start, shl_start+nc):
            for m in range(ncart):
                label.append((ia+base, symb, '%d%s' % (n, strl), cartxyz[l][m]))

    if isinstance(fmt, (str, unicode)):
        return [(fmt % x) for x in label]
    elif fmt:
        return ['%d%3s %s%-4s' % x for x in label]
    else:
        return label

def ao_labels(mol, fmt=True, base=BASE):
    '''Labels of AO basis functions

    Kwargs:
        fmt : str or bool
            if fmt is boolean, it controls whether to format the labels and the
            default format is "%d%3s %s%-4s".  if fmt is string, the string will
            be used as the print format.

    Returns:
        List of [(atom-id, symbol-str, nl-str, str-of-AO-notation)]
        or formatted strings based on the argument "fmt"
    '''
    if mol.cart:
        return mol.cart_labels(fmt, base)
    else:
        return mol.sph_labels(fmt, base)

def spinor_labels(mol, fmt=True, base=BASE):
    '''
    Labels of spinor GTO functions
    '''
    count = numpy.zeros((mol.natm, 9), dtype=int)
    label = []
    for ib in range(mol.nbas):
        ia = mol.bas_atom(ib)
        l = mol.bas_angular(ib)
        kappa = mol.bas_kappa(ib)
        strl = param.ANGULAR[l]
        nc = mol.bas_nctr(ib)
        symb = mol.atom_symbol(ia)
        nelec_ecp = mol.atom_nelec_core(ia)
        if nelec_ecp == 0 or l > 3:
            shl_start = count[ia,l]+l+1
        else:
            coreshl = core_configuration(nelec_ecp)
            shl_start = coreshl[l]+count[ia,l]+l+1
        count[ia,l] += nc
        for n in range(shl_start, shl_start+nc):
            if kappa >= 0:
                for m in range(-l*2+1, l*2, 2):
                    label.append((ia+base, symb, '%d%s%d/2' % (n, strl, l*2-1),
                                  '%d/2'%m))
            if kappa <= 0:
                for m in range(-l*2-1, l*2+2, 2):
                    label.append((ia+base, symb, '%d%s%d/2' % (n, strl, l*2+1),
                                  '%d/2'%m))

    if isinstance(fmt, (str, unicode)):
        return [(fmt % x) for x in label]
    elif fmt:
        return ['%d %s %s,%-5s' % x for x in label]
    else:
        return label

def search_ao_label(mol, label):
    '''Find the index of the AO basis function based on the given ao_label

    Args:
        ao_label : string or a list of strings
            The regular expression pattern to match the orbital labels
            returned by mol.ao_labels()

    Returns:
        A list of index for the AOs that matches the given ao_label RE pattern

    Examples:

    >>> mol = gto.M(atom='H 0 0 0; Cl 0 0 1', basis='ccpvtz')
    >>> mol.search_ao_label('Cl.*p')
    [19 20 21 22 23 24 25 26 27 28 29 30]
    >>> mol.search_ao_label('Cl 2p')
    [19 20 21]
    >>> mol.search_ao_label(['Cl.*d', 'Cl 4p'])
    [25 26 27 31 32 33 34 35 36 37 38 39 40]
    '''
    return _aolabels2baslst(mol, label)

def _aolabels2baslst(mol, aolabels_or_baslst, base=BASE):
    if callable(aolabels_or_baslst):
        baslst = [i for i,x in enumerate(mol.ao_labels(base=base))
                  if aolabels_or_baslst(x)]
    elif isinstance(aolabels_or_baslst, str):
        aolabels = re.sub(' +', ' ', aolabels_or_baslst.strip(), count=1)
        aolabels = re.compile(aolabels)
        baslst = [i for i,s in enumerate(mol.ao_labels(base=base))
                  if re.search(aolabels, s)]
    elif len(aolabels_or_baslst) > 0 and isinstance(aolabels_or_baslst[0], str):
        aolabels = [re.compile(re.sub(' +', ' ', x.strip(), count=1))
                    for x in aolabels_or_baslst]
        baslst = [i for i,t in enumerate(mol.ao_labels(base=base))
                  if any(re.search(x, t) for x in aolabels)]
    else:
        baslst = [i-base for i in aolabels_or_baslst]
    return numpy.asarray(baslst, dtype=int)

def search_shell_id(mol, atm_id, l):
    '''Search the first basis/shell id (**not** the basis function id) which
    matches the given atom-id and angular momentum

    Args:
        atm_id : int
            atom id, 0-based
        l : int
            angular momentum

    Returns:
        basis id, 0-based.  If not found, return None

    Examples:

    >>> mol = gto.M(atom='H 0 0 0; Cl 0 0 1', basis='sto-3g')
    >>> mol.search_shell_id(1, 1) # Cl p shell
    4
    >>> mol.search_shell_id(1, 2) # Cl d shell
    None
    '''
    for ib in range(len(mol._bas)):
        ia = mol.bas_atom(ib)
        l1 = mol.bas_angular(ib)
        if ia == atm_id and l1 == l:
            return ib

def search_ao_nr(mol, atm_id, l, m, atmshell):
    '''Search the first basis function id (**not** the shell id) which matches
    the given atom-id, angular momentum magnetic angular momentum, principal shell.

    Args:
        atm_id : int
            atom id, 0-based
        l : int
            angular momentum
        m : int
            magnetic angular momentum
        atmshell : int
            principal quantum number

    Returns:
        basis function id, 0-based.  If not found, return None

    Examples:

    >>> mol = gto.M(atom='H 0 0 0; Cl 0 0 1', basis='sto-3g')
    >>> mol.search_ao_nr(1, 1, -1, 3) # Cl 3px
    7
    '''
    ibf = 0
    for ib in range(len(mol._bas)):
        ia = mol.bas_atom(ib)
        l1 = mol.bas_angular(ib)
        if mol.cart:
            degen = (l1 + 1) * (l1 + 2) // 2
        else:
            degen = l1 * 2 + 1
        nc = mol.bas_nctr(ib)
        if ia == atm_id and l1 == l:
            if atmshell > nc+l1:
                atmshell = atmshell - nc
            else:
                return ibf + (atmshell-l1-1)*degen + (l1+m)
        ibf += degen * nc
    raise RuntimeError('Required AO not found')

def search_ao_r(mol, atm_id, l, j, m, atmshell):
    raise RuntimeError('TODO')
#TODO:    ibf = 0
#TODO:    for ib in range(len(mol._bas)):
#TODO:        ia = mol.bas_atom(ib)
#TODO:        l1 = mol.bas_angular(ib)
#TODO:        nc = mol.bas_nctr(ib)
#TODO:        k = mol.bas_kappa(bas_id)
#TODO:        degen = len_spinor(l1, k)
#TODO:        if ia == atm_id and l1 == l and k == kappa:
#TODO:            if atmshell > nc+l1:
#TODO:                atmshell = atmshell - nc
#TODO:            else:
#TODO:                return ibf + (atmshell-l1-1)*degen + (degen+m)
#TODO:        ibf += degen

def offset_2c_by_atom(mol):
    '''2-component AO offset for each atom.  Return a list, each item
    of the list gives (start-shell-id, stop-shell-id, start-AO-id, stop-AO-id)
    '''
    return aoslice_by_atom(mol, mol.ao_loc_2c())

def aoslice_by_atom(mol, ao_loc=None):
    '''AO offsets for each atom.  Return a list, each item of the list gives
    (start-shell-id, stop-shell-id, start-AO-id, stop-AO-id)
    '''
    if ao_loc is None:
        ao_loc = mol.ao_loc_nr()
    aorange = numpy.empty((mol.natm,4), dtype=int)
    bas_atom = mol._bas[:,ATOM_OF]
    delimiter = numpy.where(bas_atom[0:-1] != bas_atom[1:])[0] + 1

    if mol.natm == len(delimiter) + 1:
        aorange[:,0] = shell_start = numpy.append(0, delimiter)
        aorange[:,1] = shell_end = numpy.append(delimiter, mol.nbas)

    else:  # Some atoms miss basis
        shell_start = numpy.empty(mol.natm, dtype=int)
        shell_start[:] = -1
        shell_start[0] = 0
        shell_start[bas_atom[0]] = 0
        shell_start[bas_atom[delimiter]] = delimiter

        shell_end = numpy.empty(mol.natm, dtype=int)
        shell_end[0] = 0
        shell_end[bas_atom[delimiter-1]] = delimiter
        shell_end[bas_atom[-1]] = mol.nbas

        for i in range(1, mol.natm):
            if shell_start[i] == -1:
                shell_start[i] = shell_end[i] = shell_end[i-1]

    aorange[:,0] = shell_start
    aorange[:,1] = shell_end
    aorange[:,2] = ao_loc[shell_start]
    aorange[:,3] = ao_loc[shell_end]
    return aorange
offset_nr_by_atom = aoslice_by_atom

def same_basis_set(mol1, mol2):
    '''Check whether two molecules use the same basis sets.
    The two molecules can have different geometry.
    '''
    atomtypes1 = atom_types(mol1._atom, mol1._basis)
    atomtypes2 = atom_types(mol2._atom, mol2._basis)
    if set(atomtypes1.keys()) != set(atomtypes2.keys()):
        return False
    for k in atomtypes1:
        if len(atomtypes1[k]) != len(atomtypes2[k]):
            return False
        elif mol1._basis.get(k, None) != mol2._basis.get(k, None):
            return False
    return True

def same_mol(mol1, mol2, tol=1e-5, cmp_basis=True, ignore_chiral=False):
    '''Compare the two molecules whether they have the same structure.

    Kwargs:
        tol : float
            In Bohr
        cmp_basis : bool
            Whether to compare basis functions for the two molecules
    '''
    from pyscf import symm

    if mol1._atom.__len__() != mol2._atom.__len__():
        return False

    chg1 = mol1._atm[:,CHARGE_OF]
    chg2 = mol2._atm[:,CHARGE_OF]
    if not numpy.all(numpy.sort(chg1) == numpy.sort(chg2)):
        return False

    if cmp_basis and not same_basis_set(mol1, mol2):
        return False

    def finger(mol, chgs, coord):
        center = numpy.einsum('z,zr->r', chgs, coord) / chgs.sum()
        im = inertia_moment(mol, chgs, coord)
        # Divid im by chgs.sum(), to normalize im. Otherwise the input tol may
        # not reflect the actual deviation.
        im /= chgs.sum()

        w, v = scipy.linalg.eigh(im)
        axes = v.T
        if numpy.linalg.det(axes) < 0:
            axes *= -1
        r = numpy.dot(coord-center, axes.T)
        return w, r

    coord1 = mol1.atom_coords()
    coord2 = mol2.atom_coords()
    w1, r1 = finger(mol1, chg1, coord1)
    w2, r2 = finger(mol2, chg2, coord2)
    if not (numpy.allclose(w1, w2, atol=tol)):
        return False

    rotate_xy  = numpy.array([[-1., 0., 0.],
                              [ 0.,-1., 0.],
                              [ 0., 0., 1.]])
    rotate_yz  = numpy.array([[ 1., 0., 0.],
                              [ 0.,-1., 0.],
                              [ 0., 0.,-1.]])
    rotate_zx  = numpy.array([[-1., 0., 0.],
                              [ 0., 1., 0.],
                              [ 0., 0.,-1.]])

    def inspect(z1, r1, z2, r2):
        place = int(-numpy.log10(tol)) - 1
        idx = symm.argsort_coords(r2, place)
        z2 = z2[idx]
        r2 = r2[idx]
        for rot in (1, rotate_xy, rotate_yz, rotate_zx):
            r1new = numpy.dot(r1, rot)
            idx = symm.argsort_coords(r1new, place)
            if (numpy.all(z1[idx] == z2) and
                numpy.allclose(r1new[idx], r2, atol=tol)):
                return True
        return False

    return (inspect(chg1, r1, chg2, r2) or
            (ignore_chiral and inspect(chg1, r1, chg2, -r2)))
is_same_mol = same_mol

def chiral_mol(mol1, mol2=None):
    '''Detect whether the given molelcule is chiral molecule or two molecules
    are chiral isomers.
    '''
    if mol2 is None:
        mol2 = mol1.copy()
        ptr_coord = mol2._atm[:,PTR_COORD]
        mol2._env[ptr_coord  ] *= -1
        mol2._env[ptr_coord+1] *= -1
        mol2._env[ptr_coord+2] *= -1
    return (not same_mol(mol1, mol2, ignore_chiral=False) and
            same_mol(mol1, mol2, ignore_chiral=True))

def inertia_moment(mol, mass=None, coords=None):
    if mass is None:
        mass = mol.atom_mass_list()
    if coords is None:
        coords = mol.atom_coords()
    mass_center = numpy.einsum('i,ij->j', mass, coords)/mass.sum()
    coords = coords - mass_center
    im = numpy.einsum('i,ij,ik->jk', mass, coords, coords)
    im = numpy.eye(3) * im.trace() - im
    return im

def atom_mass_list(mol, isotope_avg=False):
    '''A list of mass for all atoms in the molecule

    Kwargs:
        isotope_avg : boolean
            Whether to use the isotope average mass as the atomic mass
    '''
    if isotope_avg:
        mass_table = elements.MASSES
    else:
        mass_table = elements.ISOTOPE_MAIN

    nucprop = mol.nucprop
    if nucprop:
        mass = []
        for ia in range(mol.natm):
            z = mol.atom_charge(ia)
            symb = mol.atom_symbol(ia)
            stdsymb = _std_symbol(symb)
            if ia+1 in nucprop:
                prop = nucprop[ia+1]
            elif symb in nucprop:
                prop = nucprop[symb]
            else:
                prop = nucprop.get(stdsymb, {})

            mass.append(prop.get('mass', mass_table[z]))
    else:
        #mass = [mass_table[z] for z in mol.atom_charges()]
        mass = []
        for ia in range(mol.natm):
            z = charge(mol.atom_symbol(ia))
            mass.append(mass_table[z])

    return numpy.array(mass)

def condense_to_shell(mol, mat, compressor=numpy.max):
    '''The given matrix is first partitioned to blocks, based on AO shell as
    delimiter.  Then call compressor function to abstract each block.
    '''
    ao_loc = mol.ao_loc_nr()
    abstract = numpy.empty((mol.nbas,mol.nbas))
    for i, i0 in enumerate(ao_loc[:mol.nbas]):
        for j, j0 in enumerate(ao_loc[:mol.nbas]):
            abstract[i,j] = compressor(mat[i0:ao_loc[i+1],j0:ao_loc[j+1]])
    return abstract


def tostring(mol, format='raw'):
    '''Convert molecular geometry to a string of the required format.

    Supported output formats:
        | raw: Each line is  <symobl> <x> <y> <z>
        | xyz: XYZ cartesian coordinates format
        | zmat: Z-matrix format
    '''
    format = format.lower()
    if format == 'xyz' or format == 'raw':
        coords = mol.atom_coords() * param.BOHR
        output = []
        if format == 'xyz':
            output.append('%d' % mol.natm)
            output.append('XYZ from PySCF')

        for i in range(mol.natm):
            symb = mol.atom_pure_symbol(i)
            x, y, z = coords[i]
            output.append('%-4s %14.5f %14.5f %14.5f' %
                          (symb, x, y, z))
        return '\n'.join(output)
    elif format == 'zmat':
        coords = mol.atom_coords() * param.BOHR
        zmat = cart2zmat(coords).splitlines()
        output = []
        for i, line in enumerate(zmat):
            symb = mol.atom_pure_symbol(i)
            output.append('%-4s   %s' % (symb, line))
        return '\n'.join(output)
    else:
        raise NotImplementedError

def tofile(mol, filename, format=None):
    '''Write molecular geometry to a file of the required format.

    Supported output formats:
        | raw: Each line is  <symobl> <x> <y> <z>
        | xyz: XYZ cartesian coordinates format
        | zmat: Z-matrix format
    '''
    if format is None:  # Guess format based on filename
        format = os.path.splitext(filename)[1][1:]
    string = tostring(mol, format)
    with open(filename, 'w') as f:
        f.write(string)
        f.write('\n')
    return string

def fromfile(filename, format=None):
    '''Read molecular geometry from a file
    (in testing)

    Supported formats:
        | raw: Each line is  <symobl> <x> <y> <z>
        | xyz: XYZ cartesian coordinates format
        | zmat: Z-matrix format
    '''
    if format is None:  # Guess format based on filename
        format = os.path.splitext(filename)[1][1:].lower()
        if format not in ('xyz', 'zmat', 'sdf'):
            format = 'raw'
    with open(filename, 'r') as f:
        return fromstring(f.read(), format)


def fromstring(string, format='xyz'):
    '''Convert the string of the specified format to internal format
    (in testing)

    Supported formats:
        | raw: Each line is  <symobl> <x> <y> <z>
        | xyz: XYZ cartesian coordinates format
        | zmat: Z-matrix format
    '''
    format = format.lower()
    if format == 'zmat':
        return from_zmatrix(string)
    elif format == 'xyz':
        dat = string.splitlines()
        natm = int(dat[0])
        return '\n'.join(dat[2:natm+2])
    elif format == 'sdf':
        raw = string.splitlines()
        natoms, nbonds = raw[3].split()[:2]
        atoms = []
        for line in raw[4:4+int(natoms)]:
            d = line.split()
            atoms.append('%s %s %s %s' % (d[3], d[0], d[1], d[2]))
        return '\n'.join(atoms)
    elif format == 'raw':
        return string
    else:
        raise NotImplementedError


#
# Mole class handles three layers: input, internal format, libcint arguments.
# The relationship of the three layers are, eg
#    .atom (input) <=>  ._atom (for python) <=> ._atm (for libcint)
#   .basis (input) <=> ._basis (for python) <=> ._bas (for libcint)
# input layer does not talk to libcint directly.  Data are held in python
# internal fomrat layer.  Most of methods defined in this class only operates
# on the internal format.  Exceptions are make_env, make_atm_env, make_bas_env,
# set_common_orig_, set_rinv_orig_ which are used to manipulate the libcint arguments.
#
class Mole(lib.StreamObject):
    '''Basic class to hold molecular structure and global options

    Attributes:
        verbose : int
            Print level
        output : str or None
            Output file, default is None which dumps msg to sys.stdout
        max_memory : int, float
            Allowed memory in MB
        charge : int
            Charge of molecule. It affects the electron numbers
        spin : int or None
            2S, num. alpha electrons - num. beta electrons to control
            multiplicity. If spin = None is set, multiplicity will be guessed
            based on the neutral molecule.
        symmetry : bool or str
            Whether to use symmetry.  When this variable is set to True, the
            molecule will be rotated and the highest rotation axis will be
            placed z-axis.
            If a string is given as the name of point group, the given point
            group symmetry will be used.  Note that the input molecular
            coordinates will not be changed in this case.
        symmetry_subgroup : str
            subgroup

        atom : list or str
            To define molecluar structure.  The internal format is

            | atom = [[atom1, (x, y, z)],
            |         [atom2, (x, y, z)],
            |         ...
            |         [atomN, (x, y, z)]]

        unit : str
            Angstrom or Bohr
        basis : dict or str
            To define basis set.
        nucmod : dict or str or [function(nuc_charge, nucprop) => zeta]
            Nuclear model.  0 or None means point nuclear model.  Other
            values will enable Gaussian nuclear model.  If a function is
            assigned to this attribute, the function will be called to
            generate the nuclear charge distribution value "zeta" and the
            relevant nuclear model will be set to Gaussian model.
            Default is point nuclear model.
        nucprop : dict
            Nuclear properties (like g-factor 'g', quadrupole moments 'Q').
            It is needed by pyscf.prop module and submodules.
        cart : boolean
            Using Cartesian GTO basis and integrals (6d,10f,15g)
        magmoms : list
            Collinear spin of each atom. Default is [0.0,]*natm

        ** Following attributes are generated by :func:`Mole.build` **

        stdout : file object
            Default is sys.stdout if :attr:`Mole.output` is not set
        topgroup : str
            Point group of the system.
        groupname : str
            The supported subgroup of the point group. It can be one of Dooh,
            Coov, D2h, C2h, C2v, D2, Cs, Ci, C2, C1
        nelectron : int
            sum of nuclear charges - :attr:`Mole.charge`
        symm_orb : a list of numpy.ndarray
            Symmetry adapted basis.  Each element is a set of symm-adapted orbitals
            for one irreducible representation.  The list index does **not** correspond
            to the id of irreducible representation.
        irrep_id : a list of int
            Each element is one irreducible representation id associated with the basis
            stored in symm_orb.  One irrep id stands for one irreducible representation
            symbol.  The irrep symbol and the relevant id are defined in
            :attr:`symm.param.IRREP_ID_TABLE`
        irrep_name : a list of str
            Each element is one irreducible representation symbol associated with the basis
            stored in symm_orb.  The irrep symbols are defined in
            :attr:`symm.param.IRREP_ID_TABLE`
        _built : bool
            To label whether :func:`Mole.build` has been called.  It is to
            ensure certain functions being initialized only once.
        _basis : dict
            like :attr:`Mole.basis`, the internal format which is returned from the
            parser :func:`format_basis`
        _keys : a set of str
            Store the keys appeared in the module.  It is used to check misinput attributes

        ** Following attributes are arguments used by ``libcint`` library **

        _atm :
            :code:`[[charge, ptr-of-coord, nuc-model, ptr-zeta, 0, 0], [...]]`
            each element reperesents one atom
        natm :
            number of atoms
        _bas :
            :code:`[[atom-id, angular-momentum, num-primitive-GTO, num-contracted-GTO, 0, ptr-of-exps, ptr-of-contract-coeff, 0], [...]]`
            each element reperesents one shell
        nbas :
            number of shells
        _env :
            list of floats to store the coordinates, GTO exponents, contract-coefficients

    Examples:

    >>> mol = Mole(atom='H^2 0 0 0; H 0 0 1.1', basis='sto3g').build()
    >>> print(mol.atom_symbol(0))
    H^2
    >>> print(mol.atom_pure_symbol(0))
    H
    >>> print(mol.nao_nr())
    2
    >>> print(mol.intor('int1e_ovlp_sph'))
    [[ 0.99999999  0.43958641]
     [ 0.43958641  0.99999999]]
    >>> mol.charge = 1
    >>> mol.build()
    <class 'pyscf.gto.mole.Mole'> has no attributes Charge

    '''

    verbose = getattr(__config__, 'VERBOSE', logger.NOTE)

    # the unit (angstrom/bohr) of the coordinates defined by the input self.atom
    unit = getattr(__config__, 'UNIT', 'angstrom')

    # Whether to hold everything in memory
    incore_anyway = getattr(__config__, 'INCORE_ANYWAY', False)

    # Using cartesian GTO (6d,10f,15g)
    cart = getattr(__config__, 'gto_mole_Mole_cart', False)

    def __init__(self, **kwargs):
        self.output = None
        self.max_memory = param.MAX_MEMORY

        self.charge = 0
        self.spin = 0 # 2j == nelec_alpha - nelec_beta
        self.symmetry = False
        self.symmetry_subgroup = None
        self.cart = False

# Save inputs
# self.atom = [(symb/nuc_charge, (coord(Angstrom):0.,0.,0.)), ...]
        self.atom = []
# self.basis = {atom_type/nuc_charge: [l, kappa, (expnt, c_1, c_2,..),..]}
        self.basis = 'sto-3g'
# self.nucmod = {atom_symbol: nuclear_model, atom_id: nuc_mod}, atom_id is 1-based
        self.nucmod = {}
# self.ecp = {atom_symbol: [[l, (r_order, expnt, c),...]]}
        self.ecp = {}
# Nuclear property. self.nucprop = {atom_symbol: {key: value}}
        self.nucprop = {}
# Collinear spin of each atom. self.magmoms = [0., ...]
        self.magmoms = []
##################################################
# don't modify the following private variables, they are not input options
        self._atm = numpy.zeros((0,6), dtype=numpy.int32)
        self._bas = numpy.zeros((0,8), dtype=numpy.int32)
        self._env = numpy.zeros(PTR_ENV_START)
        self._ecpbas = numpy.zeros((0,8), dtype=numpy.int32)

        self.stdout = sys.stdout
        self.groupname = 'C1'
        self.topgroup = 'C1'
        self.symm_orb = None
        self.irrep_id = None
        self.irrep_name = None
        self._symm_orig = None
        self._symm_axes = None
        self._nelectron = None
        self._nao = None
        self._enuc = None
        self._atom = []
        self._basis = {}
        self._ecp = {}
        self._built = False

        # _pseudo is created to make the mol object consistenet with the mol
        # object converted from Cell.to_mol(). It is initialized in the
        # Cell.build() method only. Assigning _pseudo to mol object basically
        # has no effects. Mole.build() method does not have code to access the
        # contents of _pseudo.
        self._pseudo = {}

        keys = set(('verbose', 'unit', 'cart', 'incore_anyway'))
        self._keys = set(self.__dict__.keys()).union(keys)
        self.__dict__.update(kwargs)

    @property
    def natm(self):
        return len(self._atm)
    @property
    def nbas(self):
        return len(self._bas)

    @property
    def nelec(self):
        ne = self.nelectron
        nalpha = (ne + self.spin) // 2
        nbeta = nalpha - self.spin
        assert(nalpha >= 0 and nbeta >= 0)
        if nalpha + nbeta != ne:
            raise RuntimeError('Electron number %d and spin %d are not consistent\n'
                               'Note mol.spin = 2S = Nalpha - Nbeta, not 2S+1' %
                               (ne, self.spin))
        return nalpha, nbeta
    @nelec.setter
    def nelec(self, neleca_nelecb):
        neleca, nelecb = neleca_nelecb
        self._nelectron = neleca + nelecb
        self.spin = neleca - nelecb

    @property
    def nelectron(self):
        if self._nelectron is None:
            return self.tot_electrons()
        else:
            return self._nelectron
    @nelectron.setter
    def nelectron(self, n):
        self._nelectron = n

    @property
    def multiplicity(self):
        return self.spin + 1
    @multiplicity.setter
    def multiplicity(self, x):
        if x is None:
            self.spin = None
        else:
            self.spin = x - 1

    @property
    def ms(self):
        '''Spin quantum number. multiplicity = ms*2+1'''
        if self.spin % 2 == 0:
            return self.spin // 2
        else:
            return self.spin * .5
    @ms.setter
    def ms(self, x):
        if x is None:
            self.spin = None
        else:
            self.spin = int(round(2*x, 4))

    def __getattr__(self, key):
        '''To support accessing methods (mol.HF, mol.KS, mol.CCSD, mol.CASSCF, ...)
        from Mole object.
        '''
        if key[:2] == '__':  # Skip Python builtins
            raise AttributeError('Mole object has no attribute %s' % key)
        elif key in ('_ipython_canary_method_should_not_exist_',
                     '_repr_mimebundle_'):
            # https://github.com/mewwts/addict/issues/26
            # https://github.com/jupyter/notebook/issues/2014
            raise AttributeError

        # Import all available modules. Some methods are registered to other
        # classes/modules when importing modules in __all__.
        from pyscf import __all__  # noqa
        from pyscf import scf, dft
        for mod in (scf, dft):
            method = getattr(mod, key, None)
            if callable(method):
                return method(self)

        if 'TD' in key[:3]:
            if key in ('TDHF', 'TDA'):
                mf = scf.HF(self)
            else:
                mf = dft.KS(self)
                xc = key.split('TD', 1)[1]
                if xc in dft.XC:
                    mf.xc = xc
                    key = 'TDDFT'
        else:
            mf = scf.HF(self)

        method = getattr(mf, key, None)
        if method is None:
            raise AttributeError('Mole object has no attribute %s' % key)

        # Initialize SCF object for post-SCF methods if applicable
        if self.nelectron != 0:
            mf.run()
        return method

# need "deepcopy" here because in shallow copy, _env may get new elements but
# with ptr_env unchanged
# def __copy__(self):
#        cls = self.__class__
#        newmol = cls.__new__(cls)
#        newmol = ...
# do not use __copy__ to aovid iteratively call copy.copy
    copy = copy

    pack = pack
    @lib.with_doc(unpack.__doc__)
    def unpack(self, moldic):
        return unpack(moldic)
    def unpack_(self, moldic):
        self.__dict__.update(moldic)
        return self

    dumps = dumps
    @lib.with_doc(loads.__doc__)
    def loads(self, molstr):
        return loads(molstr)
    def loads_(self, molstr):
        self.__dict__.update(loads(molstr).__dict__)
        return self

    def __getstate__(self):
        exclude_keys = set(('stdout',))
        d = dict(self.__dict__)
        for k in exclude_keys:
            if k in d:
                del(d[k])
        return d

    def build(self, dump_input=True, parse_arg=True,
              verbose=None, output=None, max_memory=None,
              atom=None, basis=None, unit=None, nucmod=None, ecp=None,
              charge=None, spin=0, symmetry=None, symmetry_subgroup=None,
              cart=None, magmoms=None):
        '''Setup moleclue and initialize some control parameters.  Whenever you
        change the value of the attributes of :class:`Mole`, you need call
        this function to refresh the internal data of Mole.

        Kwargs:
            dump_input : bool
                whether to dump the contents of input file in the output file
            parse_arg : bool
                whether to read the sys.argv and overwrite the relevant parameters
            verbose : int
                Print level.  If given, overwrite :attr:`Mole.verbose`
            output : str or None
                Output file.  If given, overwrite :attr:`Mole.output`
            max_memory : int, float
                Allowd memory in MB.  If given, overwrite :attr:`Mole.max_memory`
            atom : list or str
                To define molecluar structure.
            basis : dict or str
                To define basis set.
            nucmod : dict or str
                Nuclear model.  If given, overwrite :attr:`Mole.nucmod`
            charge : int
                Charge of molecule. It affects the electron numbers
                If given, overwrite :attr:`Mole.charge`
            spin : int
                2S, num. alpha electrons - num. beta electrons to control
                multiplicity. If setting spin = None , multiplicity will be
                guessed based on the neutral molecule.
                If given, overwrite :attr:`Mole.spin`
            symmetry : bool or str
                Whether to use symmetry.  If given a string of point group
                name, the given point group symmetry will be used.
            magmoms : list
                Collinear spin of each atom. Default is [0.0,]*natm

        '''
        gc.collect()  # To release circular referred objects

        if isinstance(dump_input, (str, unicode)):
            sys.stderr.write('Assigning the first argument %s to mol.atom\n' %
                             dump_input)
            dump_input, atom = True, dump_input

        if verbose is not None: self.verbose = verbose
        if output is not None: self.output = output
        if max_memory is not None: self.max_memory = max_memory
        if atom is not None: self.atom = atom
        if basis is not None: self.basis = basis
        if unit is not None: self.unit = unit
        if nucmod is not None: self.nucmod = nucmod
        if ecp is not None: self.ecp = ecp
        if charge is not None: self.charge = charge
        if spin != 0: self.spin = spin
        if symmetry is not None: self.symmetry = symmetry
        if symmetry_subgroup is not None: self.symmetry_subgroup = symmetry_subgroup
        if cart is not None: self.cart = cart
        if magmoms is not None: self.magmoms = magmoms

        if parse_arg:
            _update_from_cmdargs_(self)

        # avoid opening output file twice
        if (self.output is not None
            # StringIO() does not have attribute 'name'
            and getattr(self.stdout, 'name', None) != self.output):

            if self.verbose > logger.QUIET:
                if os.path.isfile(self.output):
                    print('overwrite output file: %s' % self.output)
                else:
                    print('output file: %s' % self.output)

            if self.output == '/dev/null':
                self.stdout = open(os.devnull, 'w')
            else:
                self.stdout = open(self.output, 'w')

        if self.verbose >= logger.WARN:
            self.check_sanity()

        self._atom = self.format_atom(self.atom, unit=self.unit)
        uniq_atoms = set([a[0] for a in self._atom])

        if isinstance(self.basis, (str, unicode, tuple, list)):
            # specify global basis for whole molecule
            _basis = dict(((a, self.basis) for a in uniq_atoms))
        elif 'default' in self.basis:
            default_basis = self.basis['default']
            _basis = dict(((a, default_basis) for a in uniq_atoms))
            _basis.update(self.basis)
            del(_basis['default'])
        else:
            _basis = self.basis
        self._basis = self.format_basis(_basis)

# TODO: Consider ECP info in point group symmetry initialization
        if self.ecp:
            # Unless explicitly input, ECP should not be assigned to ghost atoms
            if isinstance(self.ecp, (str, unicode)):
                _ecp = dict([(a, str(self.ecp))
                             for a in uniq_atoms if not is_ghost_atom(a)])
            elif 'default' in self.ecp:
                default_ecp = self.ecp['default']
                _ecp = dict(((a, default_ecp)
                             for a in uniq_atoms if not is_ghost_atom(a)))
                _ecp.update(self.ecp)
                del(_ecp['default'])
            else:
                _ecp = self.ecp
            self._ecp = self.format_ecp(_ecp)

        env = self._env[:PTR_ENV_START]
        self._atm, self._bas, self._env = \
                self.make_env(self._atom, self._basis, env, self.nucmod,
                              self.nucprop)
        self._atm, self._ecpbas, self._env = \
                self.make_ecp_env(self._atm, self._ecp, self._env)

        if self.spin is None:
            self.spin = self.nelectron % 2
        else:
            # Access self.nelec in which the code checks whether the spin and
            # number of electrons are consistent.
            self.nelec

        if not self.magmoms:
            self.magmoms = [0.,]*self.natm
        if self.spin == 0 and abs(numpy.sum(numpy.asarray(self.magmoms)) - self.spin / 2.0) > 1e-6:
            #don't check for unrestricted calcs.
            raise ValueError("mol.magmoms is set incorrectly.")

        if self.symmetry:
            self._build_symmetry()

        if dump_input and not self._built and self.verbose > logger.NOTE:
            self.dump_input()

        logger.debug3(self, 'arg.atm = %s', str(self._atm))
        logger.debug3(self, 'arg.bas = %s', str(self._bas))
        logger.debug3(self, 'arg.env = %s', str(self._env))
        logger.debug3(self, 'ecpbas  = %s', str(self._ecpbas))

        self._built = True
        return self
    kernel = build

    def _build_symmetry(self):
        '''
        Update symmetry related attributes: topgroup, groupname, _symm_orig,
        _symm_axes, irrep_id, irrep_name, symm_orb
        '''
        from pyscf import symm
        self.topgroup, orig, axes = symm.detect_symm(self._atom, self._basis)

        if isinstance(self.symmetry, (str, unicode)):
            self.symmetry = str(symm.std_symb(self.symmetry))
            self.groupname, axes = symm.subgroup(self.symmetry, axes)
            prop_atoms = self.format_atom(self._atom, orig, axes, 'Bohr')
            if symm.check_given_symm(self.groupname, prop_atoms, self._basis):
                self.topgroup = self.symmetry
            else:
                raise RuntimeWarning('Unable to identify input symmetry %s.\n'
                                     'Try symmetry="%s" with geometry (unit="Bohr")\n%s' %
                                     (self.symmetry, self.topgroup,
                                      '\n'.join([str(a) for a in prop_atoms])))
        else:
            self.groupname, axes = symm.as_subgroup(self.topgroup, axes,
                                                    self.symmetry_subgroup)
        self._symm_orig = orig
        self._symm_axes = axes

        if self.cart and self.groupname in ('Dooh', 'Coov', 'SO3'):
            if self.groupname == 'Coov':
                self.groupname, lgroup = 'C2v', self.groupname
            else:
                self.groupname, lgroup = 'D2h', self.groupname
            logger.warn(self, 'This version does not support symmetry %s '
                        'for cartesian GTO basis. Its subgroup %s is used',
                        lgroup, self.groupname)

        self.symm_orb, self.irrep_id = \
                symm.symm_adapted_basis(self, self.groupname, orig, axes)
        self.irrep_name = [symm.irrep_id2name(self.groupname, ir)
                           for ir in self.irrep_id]
        return self

    @lib.with_doc(format_atom.__doc__)
    def format_atom(self, atom, origin=0, axes=None, unit='Ang'):
        return format_atom(atom, origin, axes, unit)

    @lib.with_doc(format_basis.__doc__)
    def format_basis(self, basis_tab):
        return format_basis(basis_tab)

    @lib.with_doc(format_ecp.__doc__)
    def format_ecp(self, ecp_tab):
        return format_ecp(ecp_tab)

    @lib.with_doc(expand_etb.__doc__)
    def expand_etb(self, l, n, alpha, beta):
        return expand_etb(l, n, alpha, beta)

    @lib.with_doc(expand_etbs.__doc__)
    def expand_etbs(self, etbs):
        return expand_etbs(etbs)
    etbs = expand_etbs

    @lib.with_doc(make_env.__doc__)
    def make_env(self, atoms, basis, pre_env=[], nucmod={}, nucprop=None):
        if nucprop is None:
            nucprop = self.nucprop
        return make_env(atoms, basis, pre_env, nucmod, nucprop)

    @lib.with_doc(make_atm_env.__doc__)
    def make_atm_env(self, atom, ptr=0, nucmod=NUC_POINT, nucprop=None):
        if nucprop is None:
            nucprop = self.nucprop.get(atom[0], {})
        return make_atm_env(atom, ptr, nucmod, nucprop)

    @lib.with_doc(make_bas_env.__doc__)
    def make_bas_env(self, basis_add, atom_id=0, ptr=0):
        return make_bas_env(basis_add, atom_id, ptr)

    @lib.with_doc(make_ecp_env.__doc__)
    def make_ecp_env(self, _atm, _ecp, pre_env=[]):
        if _ecp:
            _atm, _ecpbas, _env = make_ecp_env(self, _atm, _ecp, pre_env)
        else:
            _atm, _ecpbas, _env = _atm, numpy.zeros((0,BAS_SLOTS)), pre_env
        return _atm, _ecpbas, _env

    tot_electrons = tot_electrons

    @lib.with_doc(gto_norm.__doc__)
    def gto_norm(self, l, expnt):
        return gto_norm(l, expnt)


    def dump_input(self):
        import __main__
        if hasattr(__main__, '__file__'):
            try:
                filename = os.path.abspath(__main__.__file__)
                finput = open(filename, 'r')
                self.stdout.write('#INFO: **** input file is %s ****\n' % filename)
                self.stdout.write(finput.read())
                self.stdout.write('#INFO: ******************** input file end ********************\n')
                self.stdout.write('\n')
                self.stdout.write('\n')
                finput.close()
            except IOError:
                logger.warn(self, 'input file does not exist')

        self.stdout.write('System: %s  Threads %s\n' %
                          (str(platform.uname()), lib.num_threads()))
        self.stdout.write('Python %s\n' % sys.version)
        self.stdout.write('numpy %s  scipy %s\n' %
                          (numpy.__version__, scipy.__version__))
        self.stdout.write('Date: %s\n' % time.ctime())
        import pyscf
        pyscfdir = os.path.abspath(os.path.join(__file__, '..', '..'))
        self.stdout.write('PySCF version %s\n' % pyscf.__version__)
        self.stdout.write('PySCF path  %s\n' % pyscfdir)
        try:
            with open(os.path.join(pyscfdir, '..', '.git', 'ORIG_HEAD'), 'r') as f:
                self.stdout.write('GIT ORIG_HEAD %s' % f.read())
        except IOError:
            pass
        try:
            head = os.path.join(pyscfdir, '..', '.git', 'HEAD')
            with open(head, 'r') as f:
                head = f.read().splitlines()[0]
                self.stdout.write('GIT HEAD      %s\n' % head)
            # or command(git log -1 --pretty=%H)
            if head.startswith('ref:'):
                branch = os.path.basename(head)
                head = os.path.join(pyscfdir, '..', '.git', head.split(' ')[1])
                with open(head, 'r') as f:
                    self.stdout.write('GIT %s branch  %s' % (branch, f.read()))
        except IOError:
            pass

        self.stdout.write('\n')
        for key in os.environ:
            if 'PYSCF' in key:
                self.stdout.write('[ENV] %s %s\n' % (key, os.environ[key]))
        if self.verbose >= logger.DEBUG2:
            for key in dir(__config__):
                if key[:2] != '__':
                    self.stdout.write('[CONFIG] %s = %s\n' %
                                      (key, getattr(__config__, key)))
        else:
            conf_file = getattr(__config__, 'conf_file', None)
            self.stdout.write('[CONFIG] conf_file %s\n' % conf_file)

        self.stdout.write('[INPUT] verbose = %d\n' % self.verbose)
        if self.verbose >= logger.DEBUG:
            self.stdout.write('[INPUT] max_memory = %s \n' % self.max_memory)
        self.stdout.write('[INPUT] num. atoms = %d\n' % self.natm)
        self.stdout.write('[INPUT] num. electrons = %d\n' % self.nelectron)
        self.stdout.write('[INPUT] charge = %d\n' % self.charge)
        self.stdout.write('[INPUT] spin (= nelec alpha-beta = 2S) = %d\n' % self.spin)
        self.stdout.write('[INPUT] symmetry %s subgroup %s\n' %
                          (self.symmetry, self.symmetry_subgroup))
        self.stdout.write('[INPUT] Mole.unit = %s\n' % self.unit)
        if self.cart:
            self.stdout.write('[INPUT] Cartesian GTO integrals (6d 10f)\n')

        xyzstring = "[INPUT] Symbol"
        xyzstring = xyzstring.ljust(len(xyzstring)+11)
        xyzstring += "X"
        xyzstring = xyzstring.ljust(len(xyzstring)+16)
        xyzstring += "Y"
        xyzstring = xyzstring.ljust(len(xyzstring)+16)
        xyzstring += "Z"
        xyzstring = xyzstring.ljust(len(xyzstring)+6)
        xyzstring += "unit"
        xyzstring = xyzstring.ljust(len(xyzstring)+10)
        xyzstring += "X"
        xyzstring = xyzstring.ljust(len(xyzstring)+16)
        xyzstring += "Y"
        xyzstring = xyzstring.ljust(len(xyzstring)+16)
        xyzstring += "Z"
        xyzstring = xyzstring.ljust(len(xyzstring)+7)
        xyzstring += "unit"
        xyzstring += "  Magmom\n"
        self.stdout.write(xyzstring)
        for ia,atom in enumerate(self._atom):
            coorda = tuple([x * param.BOHR for x in atom[1]])
            coordb = tuple([x for x in atom[1]])
<<<<<<< HEAD
            magmom = self.magmoms[ia]
            self.stdout.write('[INPUT]%3d %-4s %16.12f %16.12f %16.12f AA  '\
                              '%16.12f %16.12f %16.12f Bohr  %4.1f\n' \
                              % ((ia+1, _symbol(atom[0])) + coorda + coordb + (magmom,)))
=======
            self.stdout.write('[INPUT]%3d %-4s %16.12f %16.12f %16.12f AA  '
                              '%16.12f %16.12f %16.12f Bohr\n'
                              % ((ia+1, _symbol(atom[0])) + coorda + coordb))
>>>>>>> 7a57d2f3
        if self.nucmod:
            if isinstance(self.nucmod, (int, str, unicode,
                                        types.FunctionType)):
                nucatms = [_symbol(atom[0]) for atom in self._atom]
            else:
                nucatms = self.nucmod.keys()
            self.stdout.write('[INPUT] Gaussian nuclear model for atoms %s\n' %
                              nucatms)

        if self.nucprop:
            self.stdout.write('[INPUT] nucprop %s\n' % self.nucprop)

        if self.verbose >= logger.DEBUG:
            self.stdout.write('[INPUT] ---------------- BASIS SET ---------------- \n')
            self.stdout.write('[INPUT] l, kappa, [nprim/nctr], '
                              'expnt,             c_1 c_2 ...\n')
            for atom, basis_set in self._basis.items():
                self.stdout.write('[INPUT] %s\n' % atom)
                for b in basis_set:
                    if isinstance(b[1], int):
                        kappa = b[1]
                        b_coeff = b[2:]
                    else:
                        kappa = 0
                        b_coeff = b[1:]
                    self.stdout.write('[INPUT] %d   %2d    [%-5d/%-4d]  '
                                      % (b[0], kappa, b_coeff.__len__(),
                                         b_coeff[0].__len__()-1))
                    for k, x in enumerate(b_coeff):
                        if k == 0:
                            self.stdout.write('%-15.12g  ' % x[0])
                        else:
                            self.stdout.write(' '*32+'%-15.12g  ' % x[0])
                        for c in x[1:]:
                            self.stdout.write(' %4.12g' % c)
                        self.stdout.write('\n')

        if self.verbose >= logger.INFO:
            self.stdout.write('\n')
            logger.info(self, 'nuclear repulsion = %.15g', self.energy_nuc())
            if self.symmetry:
                if self.topgroup == self.groupname:
                    logger.info(self, 'point group symmetry = %s', self.topgroup)
                else:
                    logger.info(self, 'point group symmetry = %s, use subgroup %s',
                                self.topgroup, self.groupname)
                for ir in range(self.symm_orb.__len__()):
                    logger.info(self, 'num. orbitals of irrep %s = %d',
                                self.irrep_name[ir], self.symm_orb[ir].shape[1])
            logger.info(self, 'number of shells = %d', self.nbas)
            logger.info(self, 'number of NR pGTOs = %d', self.npgto_nr())
            logger.info(self, 'number of NR cGTOs = %d', self.nao_nr())
            logger.info(self, 'basis = %s', self.basis)
            logger.info(self, 'ecp = %s', self.ecp)
        if self.verbose >= logger.DEBUG2:
            for i in range(len(self._bas)):
                exps = self.bas_exp(i)
                logger.debug1(self, 'bas %d, expnt(s) = %s', i, str(exps))

        logger.info(self, 'CPU time: %12.2f', time.clock())
        return self

    def set_common_origin(self, coord):
        '''Update common origin for integrals of dipole, rxp etc.
        **Note** the unit of the coordinates needs to be Bohr

        Examples:

        >>> mol.set_common_origin(0)
        >>> mol.set_common_origin((1,0,0))
        '''
        self._env[PTR_COMMON_ORIG:PTR_COMMON_ORIG+3] = coord
        return self
    set_common_orig = set_common_origin
    set_common_orig_ = set_common_orig    # for backward compatibility
    set_common_origin_ = set_common_orig  # for backward compatibility

    def with_common_origin(self, coord):
        '''Retuen a temporary mol context which has the rquired common origin.
        The required common origin has no effects out of the temporary context.
        See also :func:`mol.set_common_origin`

        Examples:

        >>> with mol.with_common_origin((1,0,0)):
        ...     mol.intor('int1e_r', comp=3)
        '''
        coord0 = self._env[PTR_COMMON_ORIG:PTR_COMMON_ORIG+3].copy()
        return _TemporaryMoleContext(self.set_common_origin, (coord,), (coord0,))
    with_common_orig = with_common_origin

    def set_rinv_origin(self, coord):
        r'''Update origin for operator :math:`\frac{1}{|r-R_O|}`.
        **Note** the unit is Bohr

        Examples:

        >>> mol.set_rinv_origin(0)
        >>> mol.set_rinv_origin((0,1,0))
        '''
        self._env[PTR_RINV_ORIG:PTR_RINV_ORIG+3] = coord[:3]
        return self
    set_rinv_orig = set_rinv_origin
    set_rinv_orig_ = set_rinv_orig    # for backward compatibility
    set_rinv_origin_ = set_rinv_orig  # for backward compatibility

    def with_rinv_origin(self, coord):
        '''Retuen a temporary mol context which has the rquired origin of 1/r
        operator.  The required origin has no effects out of the temporary
        context.  See also :func:`mol.set_rinv_origin`

        Examples:

        >>> with mol.with_rinv_origin((1,0,0)):
        ...     mol.intor('int1e_rinv')
        '''
        coord0 = self._env[PTR_RINV_ORIG:PTR_RINV_ORIG+3].copy()
        return _TemporaryMoleContext(self.set_rinv_origin, (coord,), (coord0,))
    with_rinv_orig = with_rinv_origin

    def set_range_coulomb(self, omega):
        '''Switch on range-separated Coulomb operator for **all** 2e integrals

        Args:
            omega : double

                | = 0 : Regular electron repulsion integral
                | > 0 : Long-range operator  erf(omega r12) / r12
                | < 0 : Short-range operator  erfc(omega r12) /r12
        '''
        if omega is None:
            self._env[PTR_RANGE_OMEGA] = 0
        else:
            self._env[PTR_RANGE_OMEGA] = omega
    set_range_coulomb_ = set_range_coulomb  # for backward compatibility

    @property
    def omega(self):
        return self._env[PTR_RANGE_OMEGA]
    omega = omega.setter(set_range_coulomb)

    def with_range_coulomb(self, omega):
        '''Retuen a temporary mol context which sets the required parameter
        omega for range-separated Coulomb operator.
        If omega = None, return the context for regular Coulomb integrals.
        See also :func:`mol.set_range_coulomb`

        Examples:

        >>> with mol.with_range_coulomb(omega=1.5):
        ...     mol.intor('int2e')
        '''
        omega0 = self._env[PTR_RANGE_OMEGA].copy()
        return _TemporaryMoleContext(self.set_range_coulomb, (omega,), (omega0,))

    def with_long_range_coulomb(self, omega):
        '''Retuen a temporary mol context for long-range part of
        range-separated Coulomb operator.
        '''
        return self.with_range_coulomb(abs(omega))

    def with_short_range_coulomb(self, omega):
        '''Retuen a temporary mol context for short-range part of
        range-separated Coulomb operator.
        '''
        return self.with_range_coulomb(-abs(omega))

    def set_f12_zeta(self, zeta):
        '''Set zeta for YP exp(-zeta r12)/r12 or STG exp(-zeta r12) type integrals
        '''
        self._env[PTR_F12_ZETA] = zeta

    def set_nuc_mod(self, atm_id, zeta):
        '''Change the nuclear charge distribution of the given atom ID.  The charge
        distribution is defined as: rho(r) = nuc_charge * Norm * exp(-zeta * r^2).
        This function can **only** be called after .build() method is executed.

        Examples:

        >>> for ia in range(mol.natm):
        ...     zeta = gto.filatov_nuc_mod(mol.atom_charge(ia))
        ...     mol.set_nuc_mod(ia, zeta)
        '''
        ptr = self._atm[atm_id,PTR_ZETA]
        self._env[ptr] = zeta
        if zeta == 0:
            self._atm[atm_id,NUC_MOD_OF] = NUC_POINT
        else:
            self._atm[atm_id,NUC_MOD_OF] = NUC_GAUSS
        return self
    set_nuc_mod_ = set_nuc_mod  # for backward compatibility

    def set_rinv_zeta(self, zeta):
        '''Assume the charge distribution on the "rinv_origin".  zeta is the parameter
        to control the charge distribution: rho(r) = Norm * exp(-zeta * r^2).
        **Be careful** when call this function. It affects the behavior of
        int1e_rinv_* functions.  Make sure to set it back to 0 after using it!
        '''
        self._env[PTR_RINV_ZETA] = zeta
        return self
    set_rinv_zeta_ = set_rinv_zeta  # for backward compatibility

    def with_rinv_zeta(self, zeta):
        '''Retuen a temporary mol context which has the rquired Gaussian charge
        distribution placed at "rinv_origin": rho(r) = Norm * exp(-zeta * r^2).
        See also :func:`mol.set_rinv_zeta`

        Examples:

        >>> with mol.with_rinv_zeta(zeta=1.5), mol.with_rinv_origin((1.,0,0)):
        ...     mol.intor('int1e_rinv')
        '''
        zeta0 = self._env[PTR_RINV_ZETA].copy()
        return _TemporaryMoleContext(self.set_rinv_zeta, (zeta,), (zeta0,))

    def with_rinv_at_nucleus(self, atm_id):
        '''Retuen a temporary mol context in which the rinv operator (1/r) is
        treated like the Coulomb potential of a Gaussian charge distribution
        rho(r) = Norm * exp(-zeta * r^2) at the place of the input atm_id.

        Examples:

        >>> with mol.with_rinv_at_nucleus(3):
        ...     mol.intor('int1e_rinv')
        '''
        zeta = self._env[self._atm[atm_id,PTR_ZETA]]
        rinv = self.atom_coord(atm_id)
        if zeta == 0:
            self._env[AS_RINV_ORIG_ATOM] = atm_id  # required by ecp gradients
            return self.with_rinv_origin(rinv)
        else:
            self._env[AS_RINV_ORIG_ATOM] = atm_id  # required by ecp gradients
            rinv0 = self._env[PTR_RINV_ORIG:PTR_RINV_ORIG+3].copy()
            zeta0 = self._env[PTR_RINV_ZETA].copy()

            def set_rinv(z, r):
                self._env[PTR_RINV_ZETA] = z
                self._env[PTR_RINV_ORIG:PTR_RINV_ORIG+3] = r
            return _TemporaryMoleContext(set_rinv, (zeta,rinv), (zeta0,rinv0))
    with_rinv_as_nucleus = with_rinv_at_nucleus  # For backward compatibility

    def with_integral_screen(self, threshold):
        '''Retuen a temporary mol context which has the rquired integral
        screen threshold
        '''
        expcutoff0 = self._env[PTR_EXPCUTOFF]
        expcutoff = abs(numpy.log(threshold))
        def set_cutoff(cut):
            self._env[PTR_EXPCUTOFF] = cut
        return _TemporaryMoleContext(set_cutoff, (expcutoff,), (expcutoff0,))

    def set_geom_(self, atoms_or_coords, unit=None, symmetry=None,
                  inplace=True):
        '''Update geometry
        '''
        import copy
        if inplace:
            mol = self
        else:
            mol = copy.copy(self)
            mol._env = mol._env.copy()
        if unit is None:
            unit = mol.unit
        else:
            mol.unit = unit
        if symmetry is None:
            symmetry = mol.symmetry

        if isinstance(atoms_or_coords, numpy.ndarray):
            mol.atom = list(zip([x[0] for x in mol._atom],
                                atoms_or_coords.tolist()))
        else:
            mol.atom = atoms_or_coords

        if isinstance(atoms_or_coords, numpy.ndarray) and not symmetry:
            mol._atom = mol.atom

            if isinstance(unit, (str, unicode)):
                if unit.upper().startswith(('B', 'AU')):
                    unit = 1.
                else: #unit[:3].upper() == 'ANG':
                    unit = 1./param.BOHR
            else:
                unit = 1./unit
            ptr = mol._atm[:,PTR_COORD]
            mol._env[ptr+0] = unit * atoms_or_coords[:,0]
            mol._env[ptr+1] = unit * atoms_or_coords[:,1]
            mol._env[ptr+2] = unit * atoms_or_coords[:,2]
        else:
            mol.symmetry = symmetry
            mol.build(False, False)

        if mol.verbose >= logger.INFO:
            logger.info(mol, 'New geometry (unit %s)', unit)
            coords = mol.atom_coords()
            for ia in range(mol.natm):
                logger.info(mol, ' %3d %-4s %16.12f %16.12f %16.12f',
                            ia+1, mol.atom_symbol(ia), *coords[ia])
        return mol

    def update(self, chkfile):
        return self.update_from_chk(chkfile)
    def update_from_chk(self, chkfile):
        with h5py.File(chkfile, 'r') as fh5:
            mol = loads(fh5['mol'].value)
            self.__dict__.update(mol.__dict__)
        return self

    def has_ecp(self):
        '''Whether pseudo potential is used in the system.'''
        return len(self._ecpbas) > 0 or self._pseudo


#######################################################
#NOTE: atm_id or bas_id start from 0
    def atom_symbol(self, atm_id):
        r'''For the given atom id, return the input symbol (without striping special characters)

        Args:
            atm_id : int
                0-based

        Examples:

        >>> mol.build(atom='H^2 0 0 0; H 0 0 1.1')
        >>> mol.atom_symbol(0)
        H^2
        '''
        return _symbol(self._atom[atm_id][0])

    def atom_pure_symbol(self, atm_id):
        r'''For the given atom id, return the standard symbol (striping special characters)

        Args:
            atm_id : int
                0-based

        Examples:

        >>> mol.build(atom='H^2 0 0 0; H 0 0 1.1')
        >>> mol.atom_symbol(0)
        H
        '''
        return _std_symbol(self._atom[atm_id][0])

    @property
    def elements(self):
        '''A list of elements in the molecule'''
        return [self.atom_pure_symbol(i) for i in range(self.natm)]

    def atom_charge(self, atm_id):
        r'''Nuclear effective charge of the given atom id
        Note "atom_charge /= charge(atom_symbol)" when ECP is enabled.
        Number of electrons screened by ECP can be obtained by charge(atom_symbol)-atom_charge

        Args:
            atm_id : int
                0-based

        Examples:

        >>> mol.build(atom='H 0 0 0; Cl 0 0 1.1')
        >>> mol.atom_charge(1)
        17
        '''
        if self._atm[atm_id,NUC_MOD_OF] != NUC_FRAC_CHARGE:
            # regular QM atoms
            return self._atm[atm_id,CHARGE_OF]
        else:
            # MM atoms with fractional charges
            return self._env[self._atm[atm_id,PTR_FRAC_CHARGE]]

    def atom_charges(self):
        '''np.asarray([mol.atom_charge(i) for i in range(mol.natm)])'''
        z = self._atm[:,CHARGE_OF]
        if numpy.any(self._atm[:,NUC_MOD_OF] == NUC_FRAC_CHARGE):
            # Create the integer nuclear charges first then replace the MM
            # particles with the MM charges that saved in _env[PTR_FRAC_CHARGE]
            z = numpy.array(z, dtype=numpy.double)
            idx = self._atm[:,NUC_MOD_OF] == NUC_FRAC_CHARGE
            # MM fractional charges can be positive or negative
            z[idx] = self._env[self._atm[idx,PTR_FRAC_CHARGE]]
        return z

    def atom_nelec_core(self, atm_id):
        '''Number of core electrons for pseudo potential.
        '''
        return charge(self.atom_symbol(atm_id)) - self.atom_charge(atm_id)

    def atom_coord(self, atm_id, unit='Bohr'):
        r'''Coordinates (ndarray) of the given atom id

        Args:
            atm_id : int
                0-based

        Examples:

        >>> mol.build(atom='H 0 0 0; Cl 0 0 1.1')
        >>> mol.atom_coord(1)
        [ 0.          0.          2.07869874]
        '''
        ptr = self._atm[atm_id,PTR_COORD]
        if unit[:3].upper() == 'ANG':
            return self._env[ptr:ptr+3] * param.BOHR
        else:
            return self._env[ptr:ptr+3]

    def atom_coords(self, unit='Bohr'):
        '''np.asarray([mol.atom_coords(i) for i in range(mol.natm)])'''
        ptr = self._atm[:,PTR_COORD]
        c = self._env[numpy.vstack((ptr,ptr+1,ptr+2)).T]
        if unit[:3].upper() == 'ANG':
            c *= param.BOHR
        return c

    atom_mass_list = atom_mass_list

    def atom_nshells(self, atm_id):
        r'''Number of basis/shells of the given atom

        Args:
            atm_id : int
                0-based

        Examples:

        >>> mol.build(atom='H 0 0 0; Cl 0 0 1.1')
        >>> mol.atom_nshells(1)
        5
        '''
        return (self._bas[:,ATOM_OF] == atm_id).sum()

    def atom_shell_ids(self, atm_id):
        r'''A list of the shell-ids of the given atom

        Args:
            atm_id : int
                0-based

        Examples:

        >>> mol.build(atom='H 0 0 0; Cl 0 0 1.1', basis='cc-pvdz')
        >>> mol.atom_shell_ids(1)
        [3, 4, 5, 6, 7]
        '''
        return numpy.where(self._bas[:,ATOM_OF] == atm_id)[0]

    def bas_coord(self, bas_id):
        r'''Coordinates (ndarray) associated with the given basis id

        Args:
            bas_id : int
                0-based

        Examples:

        >>> mol.build(atom='H 0 0 0; Cl 0 0 1.1')
        >>> mol.bas_coord(1)
        [ 0.          0.          2.07869874]
        '''
        atm_id = self.bas_atom(bas_id)
        ptr = self._atm[atm_id,PTR_COORD]
        return self._env[ptr:ptr+3]

    def bas_atom(self, bas_id):
        r'''The atom (0-based id) that the given basis sits on

        Args:
            bas_id : int
                0-based

        Examples:

        >>> mol.build(atom='H 0 0 0; Cl 0 0 1.1', basis='cc-pvdz')
        >>> mol.bas_atom(7)
        1
        '''
        return self._bas[bas_id,ATOM_OF]

    def bas_angular(self, bas_id):
        r'''The angular momentum associated with the given basis

        Args:
            bas_id : int
                0-based

        Examples:

        >>> mol.build(atom='H 0 0 0; Cl 0 0 1.1', basis='cc-pvdz')
        >>> mol.bas_atom(7)
        2
        '''
        return self._bas[bas_id,ANG_OF]

    def bas_nctr(self, bas_id):
        r'''The number of contracted GTOs for the given shell

        Args:
            bas_id : int
                0-based

        Examples:

        >>> mol.build(atom='H 0 0 0; Cl 0 0 1.1', basis='cc-pvdz')
        >>> mol.bas_atom(3)
        3
        '''
        return self._bas[bas_id,NCTR_OF]

    def bas_nprim(self, bas_id):
        r'''The number of primitive GTOs for the given shell

        Args:
            bas_id : int
                0-based

        Examples:

        >>> mol.build(atom='H 0 0 0; Cl 0 0 1.1', basis='cc-pvdz')
        >>> mol.bas_atom(3)
        11
        '''
        return self._bas[bas_id,NPRIM_OF]

    def bas_kappa(self, bas_id):
        r'''Kappa (if l < j, -l-1, else l) of the given shell

        Args:
            bas_id : int
                0-based

        Examples:

        >>> mol.build(atom='H 0 0 0; Cl 0 0 1.1', basis='cc-pvdz')
        >>> mol.bas_kappa(3)
        0
        '''
        return self._bas[bas_id,KAPPA_OF]

    def bas_exp(self, bas_id):
        r'''exponents (ndarray) of the given shell

        Args:
            bas_id : int
                0-based

        Examples:

        >>> mol.build(atom='H 0 0 0; Cl 0 0 1.1', basis='cc-pvdz')
        >>> mol.bas_kappa(0)
        [ 13.01     1.962    0.4446]
        '''
        nprim = self.bas_nprim(bas_id)
        ptr = self._bas[bas_id,PTR_EXP]
        return self._env[ptr:ptr+nprim]

    def _libcint_ctr_coeff(self, bas_id):
        nprim = self.bas_nprim(bas_id)
        nctr = self.bas_nctr(bas_id)
        ptr = self._bas[bas_id,PTR_COEFF]
        return self._env[ptr:ptr+nprim*nctr].reshape(nctr,nprim).T
    def bas_ctr_coeff(self, bas_id):
        r'''Contract coefficients (ndarray) of the given shell

        Args:
            bas_id : int
                0-based

        Examples:

        >>> mol.M(atom='H 0 0 0; Cl 0 0 1.1', basis='cc-pvdz')
        >>> mol.bas_ctr_coeff(0)
        [[ 10.03400444]
         [  4.1188704 ]
         [  1.53971186]]
        '''
        l = self.bas_angular(bas_id)
        es = self.bas_exp(bas_id)
        cs = self._libcint_ctr_coeff(bas_id)
        cs = numpy.einsum('pi,p->pi', cs, 1/gto_norm(l, es))
        return cs

    def bas_len_spinor(self, bas_id):
        '''The number of spinor associated with given basis
        If kappa is 0, return 4l+2
        '''
        l = self.bas_angular(bas_id)
        k = self.bas_kappa(bas_id)
        return len_spinor(l, k)

    def bas_len_cart(self, bas_id):
        '''The number of Cartesian function associated with given basis
        '''
        return len_cart(self._bas[bas_id,ANG_OF])


    npgto_nr = npgto_nr

    nao_nr = nao_nr
    nao_2c = nao_2c
    nao_cart = nao_cart

    nao_nr_range = nao_nr_range
    nao_2c_range = nao_2c_range

    ao_loc_nr = ao_loc_nr
    ao_loc_2c = ao_loc_2c

    @property
    def nao(self):
        if self._nao is None:
            return self.nao_nr()
        else:
            return self._nao
    @nao.setter
    def nao(self, x):
        self._nao = x

    ao_loc = property(ao_loc_nr)

    tmap = time_reversal_map = time_reversal_map

    inertia_moment = inertia_moment

    tostring = tostring
    tofile = tofile

    def fromstring(self, string, format='xyz'):
        '''Update the Mole object based on the input geometry string'''
        atom = self.format_atom(fromstring(string, format), unit=1)
        self.set_geom_(atom, unit='Angstrom', inplace=True)
        if format == 'sdf' and 'M  CHG' in string:
            raise NotImplementedError
            #FIXME self.charge = 0
        return self

    def fromfile(self, filename, format=None):
        '''Update the Mole object based on the input geometry file'''
        atom = self.format_atom(fromfile(filename, format), unit=1)
        self.set_geom_(atom, unit='Angstrom', inplace=True)
        if format == 'sdf':
            raise NotImplementedError
        return self

    def intor(self, intor, comp=None, hermi=0, aosym='s1', out=None,
              shls_slice=None):
        '''Integral generator.

        Args:
            intor : str
                Name of the 1e or 2e AO integrals.  Ref to :func:`getints` for the
                complete list of available 1-electron integral names

        Kwargs:
            comp : int
                Components of the integrals, e.g. int1e_ipovlp_sph has 3 components.
            hermi : int
                Symmetry of the integrals

                | 0 : no symmetry assumed (default)
                | 1 : hermitian
                | 2 : anti-hermitian

        Returns:
            ndarray of 1-electron integrals, can be either 2-dim or 3-dim, depending on comp

        Examples:

        >>> mol.build(atom='H 0 0 0; H 0 0 1.1', basis='sto-3g')
        >>> mol.intor('int1e_ipnuc_sph', comp=3) # <nabla i | V_nuc | j>
        [[[ 0.          0.        ]
          [ 0.          0.        ]]
         [[ 0.          0.        ]
          [ 0.          0.        ]]
         [[ 0.10289944  0.48176097]
          [-0.48176097 -0.10289944]]]
        >>> mol.intor('int1e_nuc_spinor')
        [[-1.69771092+0.j  0.00000000+0.j -0.67146312+0.j  0.00000000+0.j]
         [ 0.00000000+0.j -1.69771092+0.j  0.00000000+0.j -0.67146312+0.j]
         [-0.67146312+0.j  0.00000000+0.j -1.69771092+0.j  0.00000000+0.j]
         [ 0.00000000+0.j -0.67146312+0.j  0.00000000+0.j -1.69771092+0.j]]
        '''
        if not self._built:
            logger.warn(self, 'Warning: intor envs of %s not initialized.', self)
            # FIXME: Whether to check _built and call build?  ._bas and .basis
            # may not be consistent. calling .build() may leads to wrong intor env.
            #self.build(False, False)
        intor = self._add_suffix(intor)
        if 'ECP' in intor:
            assert(self._ecp is not None)
            bas = numpy.vstack((self._bas, self._ecpbas))
            self._env[AS_ECPBAS_OFFSET] = len(self._bas)
            self._env[AS_NECPBAS] = len(self._ecpbas)
            if shls_slice is None:
                shls_slice = (0, self.nbas, 0, self.nbas)
        else:
            bas = self._bas
        return moleintor.getints(intor, self._atm, bas, self._env,
                                 shls_slice, comp, hermi, aosym, out=out)

    def _add_suffix(self, intor, cart=None):
        if not (intor[:4] == 'cint' or
                intor.endswith(('_sph', '_cart', '_spinor', '_ssc'))):
            if cart is None:
                cart = self.cart
            if cart:
                intor = intor + '_cart'
            else:
                intor = intor + '_sph'
        return intor

    def intor_symmetric(self, intor, comp=None):
        '''One-electron integral generator. The integrals are assumed to be hermitian

        Args:
            intor : str
                Name of the 1-electron integral.  Ref to :func:`getints` for the
                complete list of available 1-electron integral names

        Kwargs:
            comp : int
                Components of the integrals, e.g. int1e_ipovlp_sph has 3 components.

        Returns:
            ndarray of 1-electron integrals, can be either 2-dim or 3-dim, depending on comp

        Examples:

        >>> mol.build(atom='H 0 0 0; H 0 0 1.1', basis='sto-3g')
        >>> mol.intor_symmetric('int1e_nuc_spinor')
        [[-1.69771092+0.j  0.00000000+0.j -0.67146312+0.j  0.00000000+0.j]
         [ 0.00000000+0.j -1.69771092+0.j  0.00000000+0.j -0.67146312+0.j]
         [-0.67146312+0.j  0.00000000+0.j -1.69771092+0.j  0.00000000+0.j]
         [ 0.00000000+0.j -0.67146312+0.j  0.00000000+0.j -1.69771092+0.j]]
        '''
        return self.intor(intor, comp, 1, aosym='s4')

    def intor_asymmetric(self, intor, comp=None):
        '''One-electron integral generator. The integrals are assumed to be anti-hermitian

        Args:
            intor : str
                Name of the 1-electron integral.  Ref to :func:`getints` for the
                complete list of available 1-electron integral names

        Kwargs:
            comp : int
                Components of the integrals, e.g. int1e_ipovlp has 3 components.

        Returns:
            ndarray of 1-electron integrals, can be either 2-dim or 3-dim, depending on comp

        Examples:

        >>> mol.build(atom='H 0 0 0; H 0 0 1.1', basis='sto-3g')
        >>> mol.intor_asymmetric('int1e_nuc_spinor')
        [[-1.69771092+0.j  0.00000000+0.j  0.67146312+0.j  0.00000000+0.j]
         [ 0.00000000+0.j -1.69771092+0.j  0.00000000+0.j  0.67146312+0.j]
         [-0.67146312+0.j  0.00000000+0.j -1.69771092+0.j  0.00000000+0.j]
         [ 0.00000000+0.j -0.67146312+0.j  0.00000000+0.j -1.69771092+0.j]]
        '''
        return self.intor(intor, comp, 2, aosym='a4')

    @lib.with_doc(moleintor.getints_by_shell.__doc__)
    def intor_by_shell(self, intor, shells, comp=None):
        intor = self._add_suffix(intor)
        if 'ECP' in intor:
            assert(self._ecp is not None)
            bas = numpy.vstack((self._bas, self._ecpbas))
            self._env[AS_ECPBAS_OFFSET] = len(self._bas)
            self._env[AS_NECPBAS] = len(self._ecpbas)
        else:
            bas = self._bas
        return moleintor.getints_by_shell(intor, shells, self._atm, bas,
                                          self._env, comp)

    eval_ao = eval_gto = eval_gto

    energy_nuc = energy_nuc
    def get_enuc(self):
        return self.energy_nuc()

    sph_labels = spheric_labels = sph_labels
    cart_labels = cart_labels
    ao_labels = ao_labels

    spinor_labels = spinor_labels

    search_ao_label = search_ao_label

    def search_shell_id(self, atm_id, l):
        return search_shell_id(self, atm_id, l)

    search_ao_nr = search_ao_nr
    search_ao_r = search_ao_r

    aoslice_by_atom = aoslice_nr_by_atom = offset_ao_by_atom = offset_nr_by_atom = aoslice_by_atom
    aoslice_2c_by_atom = offset_2c_by_atom = offset_2c_by_atom

    condense_to_shell = condense_to_shell

    to_uncontracted_cartesian_basis = to_uncontracted_cartesian_basis

    __add__ = conc_mol

    def cart2sph_coeff(self, normalized='sp'):
        '''Transformation matrix that transforms Cartesian GTOs to spherical
        GTOs for all basis functions

        Kwargs:
            normalized : string or boolean
                How the Cartesian GTOs are normalized.  Except s and p functions,
                Cartesian GTOs do not have the universal normalization coefficients
                for the different components of the same shell.  The value of this
                argument can be one of 'sp', 'all', None.  'sp' means the Cartesian s
                and p basis are normalized.  'all' means all Cartesian functions are
                normalized.  None means none of the Cartesian functions are normalized.
                The default value 'sp' is the convention used by libcint library.

        Examples:

        >>> mol = gto.M(atom='H 0 0 0; F 0 0 1', basis='ccpvtz')
        >>> c = mol.cart2sph_coeff()
        >>> s0 = mol.intor('int1e_ovlp_sph')
        >>> s1 = c.T.dot(mol.intor('int1e_ovlp_cart')).dot(c)
        >>> print(abs(s1-s0).sum())
        >>> 4.58676826646e-15
        '''
        c2s_l = [cart2sph(l, normalized=normalized) for l in range(12)]
        c2s = []
        for ib in range(self.nbas):
            l = self.bas_angular(ib)
            for n in range(self.bas_nctr(ib)):
                c2s.append(c2s_l[l])
        return scipy.linalg.block_diag(*c2s)

    def sph2spinor_coeff(self):
        '''Transformation matrix that transforms real-spherical GTOs to spinor
        GTOs for all basis functions

        Examples:

        >>> mol = gto.M(atom='H 0 0 0; F 0 0 1', basis='ccpvtz')
        >>> ca, cb = mol.sph2spinor_coeff()
        >>> s0 = mol.intor('int1e_ovlp_spinor')
        >>> s1 = ca.conj().T.dot(mol.intor('int1e_ovlp_sph')).dot(ca)
        >>> s1+= cb.conj().T.dot(mol.intor('int1e_ovlp_sph')).dot(cb)
        >>> print(abs(s1-s0).max())
        >>> 6.66133814775e-16
        '''
        from pyscf.symm import sph
        return sph.sph2spinor_coeff(self)


    def apply(self, fn, *args, **kwargs):
        if callable(fn):
            return lib.StreamObject.apply(self, fn, *args, **kwargs)
        elif isinstance(fn, (str, unicode)):
            method = getattr(self, fn.upper())
            return method(*args, **kwargs)
        else:
            raise TypeError('First argument of .apply method must be a '
                            'function/class or a name (string) of a method.')

    def ao2mo(self, mo_coeffs, erifile=None, dataname='eri_mo', intor='int2e',
              **kwargs):
        '''Integral transformation for arbitrary orbitals and arbitrary
        integrals.  See more detalied documentation in func:`ao2mo.kernel`.

        Args:
            mo_coeffs (an np array or a list of arrays) : A matrix of orbital
                coefficients if it is a numpy ndarray, or four sets of orbital
                coefficients, corresponding to the four indices of (ij|kl).

        Kwargs:
            erifile (str or h5py File or h5py Group object) : The file/object
                to store the transformed integrals.  If not given, the return
                value is an array (in memory) of the transformed integrals.
            dataname : str
                *Note* this argument is effective if erifile is given.
                The dataset name in the erifile (ref the hierarchy of HDF5 format
                http://www.hdfgroup.org/HDF5/doc1.6/UG/09_Groups.html).  By assigning
                different dataname, the existed integral file can be reused.  If
                the erifile contains the specified dataname, the old integrals
                will be replaced by the new one under the key dataname.
            intor (str) : integral name Name of the 2-electron integral.  Ref
                to :func:`getints_by_shell`
                for the complete list of available 2-electron integral names

        Returns:
            An array of transformed integrals if erifile is not given.
            Otherwise, return the file/fileobject if erifile is assigned.


        Examples:

        >>> import pyscf
        >>> mol = pyscf.M(atom='O 0 0 0; H 0 1 0; H 0 0 1', basis='sto3g')
        >>> mo1 = numpy.random.random((mol.nao_nr(), 10))
        >>> mo2 = numpy.random.random((mol.nao_nr(), 8))

        >>> eri1 = mol.ao2mo(mo1)
        >>> print(eri1.shape)
        (55, 55)

        >>> eri1 = mol.ao2mo(mo1, compact=False)
        >>> print(eri1.shape)
        (100, 100)

        >>> eri1 = mol.ao2mo(eri, (mo1,mo2,mo2,mo2))
        >>> print(eri1.shape)
        (80, 36)

        >>> eri1 = mol.ao2mo(eri, (mo1,mo2,mo2,mo2), erifile='water.h5')
        '''
        from pyscf import ao2mo
        return ao2mo.kernel(self, mo_coeffs, erifile, dataname, intor, **kwargs)

def _parse_nuc_mod(str_or_int_or_fn):
    nucmod = NUC_POINT
    if callable(str_or_int_or_fn):
        nucmod = str_or_int_or_fn
    elif (isinstance(str_or_int_or_fn, (str, unicode)) and
          str_or_int_or_fn[0].upper() == 'G'): # 'gauss_nuc'
        nucmod = NUC_GAUSS
    elif str_or_int_or_fn != 0:
        nucmod = NUC_GAUSS
    return nucmod

def _update_from_cmdargs_(mol):
    # Ipython shell conflicts with optparse
    # pass sys.args when using ipython
    try:
        __IPYTHON__
        #sys.stderr.write('Warn: Ipython shell catchs sys.args\n')
        return
    except Exception:
        pass

    if not mol._built: # parse cmdline args only once
        opts = cmd_args.cmd_args()

        if opts.verbose:
            mol.verbose = opts.verbose
        if opts.max_memory:
            mol.max_memory = opts.max_memory

        if opts.output:
            mol.output = opts.output


def from_zmatrix(atomstr):
    '''>>> a = """H
    H 1 2.67247631453057
    H 1 4.22555607338457 2 50.7684795164077
    H 1 2.90305235726773 2 79.3904651036893 3 6.20854462618583"""
    >>> for x in zmat2cart(a): print(x)
    ['H', array([ 0.,  0.,  0.])]
    ['H', array([ 2.67247631,  0.        ,  0.        ])]
    ['H', array([ 2.67247631,  0.        ,  3.27310166])]
    ['H', array([ 0.53449526,  0.30859098,  2.83668811])]
    '''
    from pyscf.symm import rotation_mat
    atomstr = atomstr.replace(';','\n').replace(',',' ')
    symb = []
    coord = []
    min_items_per_line = 1
    for line in atomstr.splitlines():
        line = line.strip()
        if line and line[0] != '#':
            rawd = line.split()
            assert(len(rawd) >= min_items_per_line)

            symb.append(rawd[0])
            if len(rawd) < 3:
                coord.append(numpy.zeros(3))
                min_items_per_line = 3
            elif len(rawd) == 3:
                coord.append(numpy.array((float(rawd[2]), 0, 0)))
                min_items_per_line = 5
            elif len(rawd) == 5:
                bonda = int(rawd[1]) - 1
                bond  = float(rawd[2])
                anga  = int(rawd[3]) - 1
                ang   = float(rawd[4])/180*numpy.pi
                assert(ang >= 0)
                v1 = coord[anga] - coord[bonda]
                if not numpy.allclose(v1[:2], 0):
                    vecn = numpy.cross(v1, numpy.array((0.,0.,1.)))
                else: # on z
                    vecn = numpy.array((0.,0.,1.))
                rmat = rotation_mat(vecn, ang)
                c = numpy.dot(rmat, v1) * (bond/numpy.linalg.norm(v1))
                coord.append(coord[bonda]+c)
                min_items_per_line = 7
            else:
                bonda = int(rawd[1]) - 1
                bond  = float(rawd[2])
                anga  = int(rawd[3]) - 1
                ang   = float(rawd[4])/180*numpy.pi
                assert(ang >= 0 and ang <= numpy.pi)
                v1 = coord[anga] - coord[bonda]
                v1 /= numpy.linalg.norm(v1)
                if ang < 1e-7:
                    c = v1 * bond
                elif numpy.pi-ang < 1e-7:
                    c = -v1 * bond
                else:
                    diha  = int(rawd[5]) - 1
                    dih   = float(rawd[6])/180*numpy.pi
                    v2 = coord[diha] - coord[anga]
                    vecn = numpy.cross(v2, -v1)
                    vecn_norm = numpy.linalg.norm(vecn)
                    if vecn_norm < 1e-7:
                        if not numpy.allclose(v1[:2], 0):
                            vecn = numpy.cross(v1, numpy.array((0.,0.,1.)))
                        else: # on z
                            vecn = numpy.array((0.,0.,1.))
                        rmat = rotation_mat(vecn, ang)
                        c = numpy.dot(rmat, v1) * bond
                    else:
                        rmat = rotation_mat(v1, -dih)
                        vecn = numpy.dot(rmat, vecn) / vecn_norm
                        rmat = rotation_mat(vecn, ang)
                        c = numpy.dot(rmat, v1) * bond
                coord.append(coord[bonda]+c)
    atoms = list(zip([_atom_symbol(x) for x in symb], coord))
    return atoms
zmat2cart = zmat = from_zmatrix

def cart2zmat(coord):
    '''>>> c = numpy.array((
    (0.000000000000,  1.889726124565,  0.000000000000),
    (0.000000000000,  0.000000000000, -1.889726124565),
    (1.889726124565, -1.889726124565,  0.000000000000),
    (1.889726124565,  0.000000000000,  1.133835674739)))
    >>> print(cart2zmat(c))
    1
    1 2.67247631453057
    1 4.22555607338457 2 50.7684795164077
    1 2.90305235726773 2 79.3904651036893 3 6.20854462618583
    '''
    zstr = []
    zstr.append('1')
    if len(coord) > 1:
        r1 = coord[1] - coord[0]
        nr1 = numpy.linalg.norm(r1)
        zstr.append('1 %.15g' % nr1)
    if len(coord) > 2:
        r2 = coord[2] - coord[0]
        nr2 = numpy.linalg.norm(r2)
        a = numpy.arccos(numpy.dot(r1,r2)/(nr1*nr2))
        zstr.append('1 %.15g 2 %.15g' % (nr2, a*180/numpy.pi))
    if len(coord) > 3:
        o0, o1, o2 = coord[:3]
        p0, p1, p2 = 1, 2, 3
        for k, c in enumerate(coord[3:]):
            r0 = c - o0
            nr0 = numpy.linalg.norm(r0)
            r1 = o1 - o0
            nr1 = numpy.linalg.norm(r1)
            a1 = numpy.arccos(numpy.dot(r0,r1)/(nr0*nr1))
            b0 = numpy.cross(r0, r1)
            nb0 = numpy.linalg.norm(b0)

            if abs(nb0) < 1e-7: # o0, o1, c in line
                a2 = 0
                zstr.append('%d %.15g %d %.15g %d %.15g' %
                            (p0, nr0, p1, a1*180/numpy.pi, p2, a2))
            else:
                b1 = numpy.cross(o2-o0, r1)
                nb1 = numpy.linalg.norm(b1)

                if abs(nb1) < 1e-7:  # o0 o1 o2 in line
                    a2 = 0
                    zstr.append('%d %.15g %d %.15g %d %.15g' %
                                (p0, nr0, p1, a1*180/numpy.pi, p2, a2))
                    o2 = c
                    p2 = 4 + k
                else:
                    if numpy.dot(numpy.cross(b1, b0), r1) < 0:
                        a2 = numpy.arccos(numpy.dot(b1, b0) / (nb0*nb1))
                    else:
                        a2 =-numpy.arccos(numpy.dot(b1, b0) / (nb0*nb1))
                    zstr.append('%d %.15g %d %.15g %d %.15g' %
                                (p0, nr0, p1, a1*180/numpy.pi, p2, a2*180/numpy.pi))

    return '\n'.join(zstr)

def dyall_nuc_mod(nuc_charge, nucprop={}):
    ''' Generate the nuclear charge distribution parameter zeta
    rho(r) = nuc_charge * Norm * exp(-zeta * r^2)

    Ref. L. Visscher and K. Dyall, At. Data Nucl. Data Tables, 67, 207 (1997)
    '''
    mass = nucprop.get('mass', elements.ISOTOPE_MAIN[nuc_charge])
    r = (0.836 * mass**(1./3) + 0.570) / 52917.7249
    zeta = 1.5 / (r**2)
    return zeta

def filatov_nuc_mod(nuc_charge, nucprop={}):
    ''' Generate the nuclear charge distribution parameter zeta
    rho(r) = nuc_charge * Norm * exp(-zeta * r^2)

    Ref. M. Filatov and D. Cremer, Theor. Chem. Acc. 108, 168 (2002)
         M. Filatov and D. Cremer, Chem. Phys. Lett. 351, 259 (2002)
    '''
    c = param.LIGHT_SPEED
    nuc_charge = charge(nuc_charge)
    r = (-0.263188*nuc_charge + 106.016974 + 138.985999/nuc_charge) / c**2
    zeta = 1 / (r**2)
    return zeta

def fakemol_for_charges(coords, expnt=1e16):
    '''Construct a fake Mole object that holds the charges on the given
    coordinates (coords).  The shape of the charge can be a normal
    distribution with the Gaussian exponent (expnt).
    '''
    nbas = coords.shape[0]
    fakeatm = numpy.zeros((nbas,ATM_SLOTS), dtype=numpy.int32)
    fakebas = numpy.zeros((nbas,BAS_SLOTS), dtype=numpy.int32)
    fakeenv = [0] * PTR_ENV_START
    ptr = PTR_ENV_START
    fakeatm[:,PTR_COORD] = numpy.arange(ptr, ptr+nbas*3, 3)
    fakeenv.append(coords.ravel())
    ptr += nbas*3
    fakebas[:,ATOM_OF] = numpy.arange(nbas)
    fakebas[:,NPRIM_OF] = 1
    fakebas[:,NCTR_OF] = 1
# approximate point charge with gaussian distribution exp(-1e16*r^2)
    fakebas[:,PTR_EXP] = ptr
    fakebas[:,PTR_COEFF] = ptr+1
    fakeenv.append([expnt, 1/(2*numpy.sqrt(numpy.pi)*gaussian_int(2,expnt))])
    ptr += 2
    fakemol = Mole()
    fakemol._atm = fakeatm
    fakemol._bas = fakebas
    fakemol._env = numpy.hstack(fakeenv)
    fakemol._built = True
    return fakemol

class _TemporaryMoleContext(object):
    import copy
    def __init__(self, method, args, args_bak):
        self.method = method
        self.args = args
        self.args_bak = args_bak
    def __enter__(self):
        self.method(*self.args)
    def __exit__(self, type, value, traceback):
        self.method(*self.args_bak)

del(BASE)<|MERGE_RESOLUTION|>--- conflicted
+++ resolved
@@ -2582,16 +2582,10 @@
         for ia,atom in enumerate(self._atom):
             coorda = tuple([x * param.BOHR for x in atom[1]])
             coordb = tuple([x for x in atom[1]])
-<<<<<<< HEAD
             magmom = self.magmoms[ia]
             self.stdout.write('[INPUT]%3d %-4s %16.12f %16.12f %16.12f AA  '\
                               '%16.12f %16.12f %16.12f Bohr  %4.1f\n' \
                               % ((ia+1, _symbol(atom[0])) + coorda + coordb + (magmom,)))
-=======
-            self.stdout.write('[INPUT]%3d %-4s %16.12f %16.12f %16.12f AA  '
-                              '%16.12f %16.12f %16.12f Bohr\n'
-                              % ((ia+1, _symbol(atom[0])) + coorda + coordb))
->>>>>>> 7a57d2f3
         if self.nucmod:
             if isinstance(self.nucmod, (int, str, unicode,
                                         types.FunctionType)):
