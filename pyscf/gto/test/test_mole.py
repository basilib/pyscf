#!/usr/bin/env python
# Copyright 2014-2018 The PySCF Developers. All Rights Reserved.
#
# Licensed under the Apache License, Version 2.0 (the "License");
# you may not use this file except in compliance with the License.
# You may obtain a copy of the License at
#
#     http://www.apache.org/licenses/LICENSE-2.0
#
# Unless required by applicable law or agreed to in writing, software
# distributed under the License is distributed on an "AS IS" BASIS,
# WITHOUT WARRANTIES OR CONDITIONS OF ANY KIND, either express or implied.
# See the License for the specific language governing permissions and
# limitations under the License.

import copy
import unittest
import tempfile
from functools import reduce
import numpy
import scipy.linalg
from pyscf import gto
from pyscf import lib
import pyscf.lib.parameters as param

mol0 = gto.Mole()
mol0.atom = [
    [1  , (0.,1.,1.)],
    ["O1", (0.,0.,0.)],
    [1  , (1.,1.,0.)], ]
mol0.nucmod = { "O":'gaussian', 3:'g' }
mol0.unit = 'ang'
mol0.basis = {
    "O": [(0, 0, (15, 1)), ] + gto.etbs(((0, 4, 1, 1.8),
                                         (1, 3, 2, 1.8),
                                         (2, 2, 1, 1.8),)),
    "H": [(0, 0, (1, 1, 0), (3, 3, 1), (5, 1, 0)),
          (1, -2, (1, 1)), ]}
mol0.symmetry = 1
mol0.charge = 1
mol0.spin = 1
mol0.verbose = 7
mol0.ecp = {'O1': 'lanl2dz'}
ftmp = tempfile.NamedTemporaryFile()
mol0.output = ftmp.name
mol0.build()

def tearDownModule():
    global mol0, ftmp
    mol0.stdout.close()
    del mol0, ftmp

class KnownValues(unittest.TestCase):
    def test_intor_cross(self):
        mol1 = mol0.unpack(mol0.pack())
        mol1.symmetry = True
        mol1.unit = 'Ang'
        mol1.atom = '''
                1    0  1  1
                O    0  0  0
                h    1  1  0'''
        mol1.basis = {'O': gto.basis.parse('''
C    S
   3047.5249000              0.0018347        
    457.3695100              0.0140373        
    103.9486900              0.0688426        
     29.2101550              0.2321844        
      9.2866630              0.4679413        
      3.1639270              0.3623120        
#     1.                     0.1
C    SP
      7.8682724             -0.1193324              0.0689991        
      1.8812885             -0.1608542              0.3164240        
      0.5442493              1.1434564              0.7443083        
C    SP
      0.1687144              1.0000000              1.0000000'''),
                      'H': '6-31g'}
        mol1.build()
        v = gto.mole.intor_cross('cint1e_ovlp_sph', mol0, mol1)
        self.assertAlmostEqual(numpy.linalg.norm(v), 3.6489423434168562, 1)

    def test_num_basis(self):
        self.assertEqual(mol0.nao_nr(), 34)
        self.assertEqual(mol0.nao_2c(), 64)

    def test_time_reversal_map(self):
        tao = [ -2,  1, -4,  3,  8, -7,  6, -5,-10,  9,-12, 11,-14, 13,-16, 15,-18, 17,
                20,-19, 24,-23, 22,-21, 26,-25, 30,-29, 28,-27, 32,-31, 36,-35, 34,-33,
               -40, 39,-38, 37,-46, 45,-44, 43,-42, 41,-50, 49,-48, 47,-56, 55,-54, 53,
               -52, 51,-58, 57,-60, 59, 64,-63, 62,-61]
        self.assertEqual(list(mol0.time_reversal_map()), tao)

    def test_check_sanity(self):
        mol1 = mol0.copy()
        mol1.x = None
        mol1.copy = None
        mol1.check_sanity()

    def test_nao_range(self):
        self.assertEqual(mol0.nao_nr_range(1,4), (2, 7))
        self.assertEqual(mol0.nao_2c_range(1,4), (4, 12))
        self.assertEqual(numpy.dot(range(mol0.nbas+1), mol0.ao_loc_nr()), 2151)
        self.assertEqual(numpy.dot(range(mol0.nbas+1), mol0.ao_loc_2c()), 4066)

    def test_search_bas(self):
        self.assertEqual(mol0.search_shell_id(1, 1), 7)
        self.assertRaises(RuntimeError, mol0.search_ao_nr, 1, 1, -1, 5)
        self.assertEqual(mol0.search_ao_nr(1, 1, -1, 4), 16)
        mol0.cart = True
        self.assertEqual(mol0.search_ao_nr(2, 1, -1, 1), 30)
        mol0.cart = False

    def test_atom_types(self):
        atoms = [['H0', ( 0, 0, 0)],
                 ['H1', ( 0, 0, 0)],
                 ['H',  ( 0, 0, 0)],
                 ['H3', ( 0, 0, 0)]]
        basis = {'H':'sto3g', 'H1': '6-31g'}
        atmgroup = gto.mole.atom_types(atoms, basis)
        self.assertEqual(atmgroup, {'H': [0, 2, 3], 'H1': [1]})
        atoms = [['H0', ( 0, 0, 0)],
                 ['H1', ( 0, 0, 0)],
                 ['H2', ( 0, 0, 0)],
                 ['H3', ( 0, 0, 0)]]
        basis = {'H2':'sto3g', 'H3':'6-31g', 'H0':'sto3g', 'H1': '6-31g'}
        atmgroup = gto.mole.atom_types(atoms, basis)
        self.assertEqual(atmgroup, {'H2': [2], 'H3': [3], 'H0': [0], 'H1': [1]})

    def test_given_symmetry(self):
        mol = gto.M(atom='H 0 0 -1; H 0 0 1', symmetry='D2h')
        self.assertEqual(mol.irrep_id, [0, 5])
        mol = gto.M(atom='H 0 0 -1; H 0 0 1', symmetry='D2')
        self.assertEqual(mol.irrep_id, [0, 1])
        mol = gto.M(atom='H 0 0 -1; H 0 0 1', symmetry='C2v')
        self.assertEqual(mol.irrep_id, [0])

    def test_dumps_loads(self):
        import warnings
        mol1 = gto.M()
        mol1.x = lambda *args: None
        with warnings.catch_warnings(record=True) as w:
            warnings.simplefilter("always")
            d = mol1.dumps()
            self.assertTrue(w[0].category, UserWarning)
        mol1.loads(mol0.dumps())

    def test_symm_orb_serialization(self):
        '''Handle the complex symmetry-adapted orbitals'''
        mol = gto.M(atom='He', basis='ccpvdz', symmetry=True)
        mol.loads(mol.dumps())

        lz_minus = numpy.sqrt(.5) * (mol.symm_orb[3] - mol.symm_orb[2] * 1j)
        lz_plus = -numpy.sqrt(.5) * (mol.symm_orb[3] + mol.symm_orb[2] * 1j)
        mol.symm_orb[2] = lz_minus
        mol.symm_orb[3] = lz_plus
        mol.loads(mol.dumps())
        self.assertTrue(mol.symm_orb[0].dtype == numpy.double)
        self.assertTrue(mol.symm_orb[2].dtype == numpy.complex128)
        self.assertTrue(mol.symm_orb[3].dtype == numpy.complex128)

    def test_same_mol1(self):
        self.assertTrue(gto.same_mol(mol0, mol0))
        mol1 = gto.M(atom='h   0  1  1; O1  0  0  0;  h   1  1  0')
        self.assertTrue(not gto.same_mol(mol0, mol1))
        self.assertTrue(gto.same_mol(mol0, mol1, cmp_basis=False))

        mol1 = gto.M(atom='h   0  1  1; O1  0  0  0;  h   1  1  0.01')
        self.assertTrue(not gto.same_mol(mol0, mol1, cmp_basis=False))
        self.assertTrue(gto.same_mol(mol0, mol1, tol=.02, cmp_basis=False))

        mol1 = gto.M(atom='''H 0.0052917700 0.0000000000 -0.8746076326
                             F 0.0000000000 0.0000000000 0.0516931447''')
        mol2 = gto.M(atom='''H 0.0000000000 0.0000000000 -0.8746076326
                             F 0.0000000000 0.0000000000 0.0516931447''')
        self.assertTrue(gto.same_mol(mol1, mol2))
        self.assertTrue(not gto.same_mol(mol1, mol2, tol=1e-6))
        mol3 = gto.M(atom='''H 0.0000000000 0.0000000000 -0.8746076326
                             H 0.0000000000 0.0000000000 0.0516931447''')
        self.assertTrue(not gto.same_mol(mol3, mol2))

    def test_same_mol2(self):
        mol1 = gto.M(atom='H 0.0052917700 0.0000000000 -0.8746076326; F 0.0000000000 0.0000000000 0.0464013747')
        mol2 = gto.M(atom='H 0.0000000000 0.0000000000 -0.8746076326; F 0.0052917700 0.0000000000 0.0464013747')
        self.assertTrue(gto.same_mol(mol1, mol2))

        mol1 = gto.M(atom='H 0.0052917700 0.0000000000 -0.8693158626; F 0.0000000000 0.0000000000 0.0464013747')
        mol2 = gto.M(atom='H 0.0000000000 0.0052917700 -0.8693158626; F 0.0000000000 0.0000000000 0.0464013747')
        mol3 = gto.M(atom='H 0.0000000000 0.0000000000 -0.8693158626; F 0.0052917700 0.0000000000 0.0464013747')
        mol4 = gto.M(atom='H -0.0052917700 0.0000000000 -0.8746076326; F 0.0000000000 0.0000000000 0.0411096047')
        mols = (mol1, mol2, mol3, mol4)
        for i,mi in enumerate(mols):
            for j in range(i):
                self.assertTrue(gto.same_mol(mols[i], mols[j]))

        mol1 = gto.M(atom='''H 0.0000000000 0.0000000000 0.0000000000
          H 0.9497795800 1.3265673200 0.0000000000
          H 0.9444878100 -1.3265673200 0.0000000000
          H1 -0.9444878100 0.0000000000 1.3265673200
          H1 -0.9444878100 0.0000000000 -1.3265673200''', basis={'H':'sto3g', 'H1':'sto3g'}, charge=1)
        mol2 = gto.M(atom='''H 0.0000000000 0.0000000000 0.0000000000
          H 0.9444878100 1.3265673200 0.0000000000
          H 0.9497795800 -1.3265673200 0.0000000000
          H1 -0.9444878100 0.0000000000 1.3265673200
          H1 -0.9444878100 0.0000000000 -1.3265673200''', basis={'H':'sto3g', 'H1':'sto3g'}, charge=1)
        self.assertTrue(gto.same_mol(mol1, mol2))
        self.assertEqual(len(gto.atom_types(mol1._atom)), 2)
        mol3 = gto.M(atom='''H 0.0000000000 0.0000000000 0.0000000000
          H1 0.9497795800 1.3265673200 0.0000000000
          H1 0.9444878100 -1.3265673200 0.0000000000
          H1 -0.9444878100 0.0000000000 1.3265673200
          H1 -0.9444878100 0.0000000000 -1.3265673200''', basis={'H':'sto3g', 'H1':'321g'}, charge=1)
        self.assertTrue(not gto.same_mol(mol3, mol2))

    def test_inertia_momentum(self):
        mol1 = gto.Mole()
        mol1.atom = mol0.atom
        mol1.nucmod = 'G'
        mol1.verbose = 5
        mol1.nucprop = {'H': {'mass': 3}}
        mol1.output = '/dev/null'
        mol1.build(False, False)
        self.assertAlmostEqual(lib.finger(gto.inertia_moment(mol1)),
                               2.139593709454326, 9)

        mass = mol0.atom_mass_list(isotope_avg=True)
        self.assertAlmostEqual(lib.finger(gto.inertia_moment(mol1, mass)),
                               2.1549269955776205, 9)

    def test_chiral_mol(self):
        mol1 = gto.M(atom='C 0 0 0; H 1 1 1; He -1 -1 1; Li -1 1 -1; Be 1 -1 -1')
        mol2 = gto.M(atom='C 0 0 0; H 1 1 1; He -1 -1 1; Be -1 1 -1; Li 1 -1 -1')
        self.assertTrue(gto.chiral_mol(mol1, mol2))
        self.assertTrue(gto.chiral_mol(mol1))

        mol1 = gto.M(atom='''H 0.9444878100 1.3265673200 0.0052917700
                            H 0.9444878100 -1.3265673200 0.0000000000
                            H -0.9444878100 0.0000000000 1.3265673200
                            H -0.9444878100 0.0000000000 -1.3265673200''')
        mol2 = gto.M(atom='''H 0.9444878100 1.3265673200 0.0000000000
                            H 0.9444878100 -1.3265673200 0.0052917700
                            H -0.9444878100 0.0000000000 1.3265673200
                            H -0.9444878100 0.0000000000 -1.3265673200''')
        self.assertTrue(gto.chiral_mol(mol1, mol2))

        mol1 = gto.M(atom='''H 0.9444878100 1.3265673200 0.0052917700
                            H 0.9444878100 -1.3265673200 0.0000000000
                            H -0.9444878100 0.0000000000 1.3265673200
                            H -0.9444878100 0.0000000000 -1.3265673200''')
        self.assertTrue(gto.chiral_mol(mol1))

    def test_first_argument(self):
        mol1 = gto.Mole()
        mol1.build('He')
        self.assertEqual(mol1.natm, 1)

    def test_atom_as_file(self):
        ftmp = tempfile.NamedTemporaryFile('w')
        # file in xyz format
        ftmp.write('He 0 0 0\nHe 0 0 1\n')
        ftmp.flush()
        mol1 = gto.M(atom=ftmp.name)
        self.assertEqual(mol1.natm, 2)

        # file in zmatrix format
        ftmp = tempfile.NamedTemporaryFile('w')
        ftmp.write('He\nHe 1 1.5\n')
        ftmp.flush()
        mol1 = gto.M(atom=ftmp.name)
        self.assertEqual(mol1.natm, 2)

    def test_format_atom(self):
        atoms = [['h' , 0,1,1], "O1  0. 0. 0.", [1, 1.,1.,0.],]
        self.assertTrue(numpy.allclose(gto.mole.format_atom(atoms, unit='Ang')[0][1],
                                       [0.0, 1.8897261245650618, 1.8897261245650618]))
        atoms = '''h 0 1 1
        O1 0 0 0; 1 1 1 0; #H 0 0 3'''
        self.assertTrue(numpy.allclose(gto.mole.format_atom(atoms, unit=1)[0][1],
                                       [0.0, 1., 1.]))
        atoms = 'O1; h 1 1; 1 1 1 2 90'
        atoms = gto.mole.format_atom(atoms, unit=1)[2]
        self.assertEqual(atoms[0], 'H')
        self.assertTrue(numpy.allclose(atoms[1], [0, 0, 1.]))

    def test_format_basis(self):
        mol = gto.M(atom = '''O 0 0 0; 1 0 1 0; H 0 0 1''',
                    basis = {8: 'ccpvdz'})
        self.assertEqual(mol.nao_nr(), 14)

        mol = gto.M(atom = '''O 0 0 0; H:1 0 1 0; H@2 0 0 1''',
                    basis = {'O': 'ccpvdz', 'H:1': 'sto3g', 'H': 'unc-iglo3'})
        self.assertEqual(mol.nao_nr(), 32)

        mol = gto.M(
            atom = '''O 0 0 0; H1 0 1 0; H2 0 0 1''',
            basis = {'default': ('6-31g', [[0, [.05, 1.]], []]), 'H2': 'sto3g'}
        )
        self.assertEqual(mol.nao_nr(), 14)

        mol = gto.M(
            atom = '''O 0 0 0; H1 0 1 0; H2 0 0 1''',
            basis = {'H1': gto.parse('''
# Parse NWChem format basis string (see https://bse.pnl.gov/bse/portal).
# Comment lines are ignored
#BASIS SET: (6s,3p) -> [2s,1p]
        H    S
              2.9412494             -0.09996723
              0.6834831              0.39951283
              0.2222899              0.70011547
        H    S
              2.9412494             0.15591627
              0.6834831             0.60768372
              0.2222899             0.39195739
                                    ''', optimize=True),
                     'O': 'unc-ccpvdz',
                     'H2': gto.load('sto-3g', 'He')  # or use basis of another atom
                    }
        )
        self.assertEqual(mol.nao_nr(), 29)

        mol = gto.M(
            atom = '''O 0 0 0; H1 0 1 0; H2 0 0 1''',
            basis = {'H': ['sto3g', '''unc
        C    S
             71.6168370              0.15432897
             13.0450960              0.53532814
              3.5305122              0.44463454
        C    SP
              2.9412494             -0.09996723             0.15591627
              0.6834831              0.39951283             0.60768372
              0.2222899              0.70011547             0.39195739
        '''],
                     'O': mol.expand_etbs([(0, 4, 1.5, 2.2),  # s-function
                                           (1, 2, 0.5, 2.2)]) # p-function
                    }
        )
        self.assertEqual(mol.nao_nr(), 42)

        mol = gto.M(
            atom = '''O 0 0 0; H1 0 1 0; H2 0 0 1''',
            basis = ('sto3g', 'ccpvdz', '3-21g',
                     gto.etbs([(0, 4, 1.5, 2.2), (1, 2, 0.5, 2.2)]),
                    [[0, numpy.array([1e3, 1.])]])
        )
        self.assertEqual(mol.nao_nr(), 77)

        mol.atom = 'Hg'
        mol.basis = 'ccpvdz'
        self.assertRaises(RuntimeError, mol.build)

    def test_default_basis(self):
        mol = gto.M(atom=[['h' , 0,1,1], ["O1", (0.,0.,0.)], [1, 1.,1.,0.],],
                    basis={'default':'321g', 'O1': 'sto3g'})
        self.assertEqual(sorted(mol._basis.keys()), ['H', 'O1'])

    def test_parse_pople_basis(self):
        self.assertEqual(len(gto.basis.load('6-31G(d)'      , 'H')), 2)
        self.assertEqual(len(gto.basis.load('6-31G(d)'      , 'C')), 6)
        self.assertEqual(len(gto.basis.load('6-31Gs'        , 'C')), 6)
        self.assertEqual(len(gto.basis.load('6-31G*'        , 'C')), 6)
        self.assertEqual(len(gto.basis.load('6-31G(d,p)'    , 'H')), 3)
        self.assertEqual(len(gto.basis.load('6-31G(d,p)'    , 'C')), 6)
        self.assertEqual(len(gto.basis.load('6-31G(2d,2p)'  , 'H')), 4)
        self.assertEqual(len(gto.basis.load('6-31G(2d,2p)'  , 'C')), 7)
        self.assertEqual(len(gto.basis.load('6-31G(3df,3pd)', 'H')), 6)
        self.assertEqual(len(gto.basis.load('6-31G(3df,3pd)', 'C')), 9)

    def test_parse_basis(self):
        mol = gto.M(atom='''
                    6        0    0   -0.5
                    8        0    0    0.5
                    1        1    0   -1.0
                    1       -1    0   -1.0''',
                    basis='''
#BASIS SET: (3s) -> [2s]
H    S
      5.4471780              0.1562849787        
      0.82454724             0.9046908767        
H    S
      0.18319158             1.0000000        
#BASIS SET: (6s,3p) -> [3s,2p]
C    S
    172.2560000              0.0617669        
     25.9109000              0.3587940        
      5.5333500              0.7007130        
C    SP
      3.6649800             -0.3958970              0.2364600        
      0.7705450              1.2158400              0.8606190        
C    SP
      0.1958570              1.0000000              1.0000000        
#BASIS SET: (6s,3p) -> [3s,2p]
O    S
    322.0370000              0.0592394        
     48.4308000              0.3515000        
     10.4206000              0.7076580        
O    SP
      7.4029400             -0.4044530              0.2445860        
      1.5762000              1.2215600              0.8539550        
O    SP
      0.3736840              1.0000000              1.0000000        
''')
        self.assertTrue(mol.nao_nr() == 22)

    def test_ghost(self):
        mol = gto.M(
            atom = 'C 0 0 0; ghost 0 0 2',
            basis = {'C': 'sto3g', 'ghost': gto.basis.load('sto3g', 'H')}
        )
        self.assertEqual(mol.nao_nr(), 6)

        mol = gto.M(atom='''
        ghost-O     0.000000000     0.000000000     2.500000000
        X_H        -0.663641000    -0.383071000     3.095377000
        ghost.H     0.663588000     0.383072000     3.095377000
        O     1.000000000     0.000000000     2.500000000
        H    -1.663641000    -0.383071000     3.095377000
        H     1.663588000     0.383072000     3.095377000
        ''',
        basis='631g')
        self.assertEqual(mol.nao_nr(), 26)

    def test_nucmod(self):
        gto.filatov_nuc_mod(80)
        self.assertEqual(gto.mole._parse_nuc_mod(1), gto.NUC_GAUSS)
        self.assertEqual(gto.mole._parse_nuc_mod('Gaussian'), gto.NUC_GAUSS)
        mol1 = gto.Mole()
        mol1.atom = mol0.atom
        mol1.nucmod = 'G'
        mol1.verbose = 5
        mol1.nucprop = {'H': {'mass': 3}}
        mol1.output = '/dev/null'
        mol1.build(False, False)
        mol1.set_nuc_mod(0, 2)
        self.assertTrue(mol1._atm[1,gto.NUC_MOD_OF] == gto.NUC_GAUSS)
        self.assertAlmostEqual(mol1._env[mol1._atm[0,gto.PTR_ZETA]], 2, 9)
        self.assertAlmostEqual(mol1._env[mol1._atm[1,gto.PTR_ZETA]], 586314366.54656982, 4)

        mol1.set_nuc_mod(1, 0)
        self.assertTrue(mol1._atm[1,gto.NUC_MOD_OF] == gto.NUC_POINT)

        mol1.nucmod = None
        mol1.build(False, False)
        self.assertTrue(mol1._atm[1,gto.NUC_MOD_OF] == gto.NUC_POINT)

        mol1.nucmod = {'H': gto.filatov_nuc_mod}
        mol1.build(False, False)
        self.assertTrue(mol1._atm[0,gto.NUC_MOD_OF] == gto.NUC_GAUSS)
        self.assertTrue(mol1._atm[1,gto.NUC_MOD_OF] == gto.NUC_POINT)
        self.assertTrue(mol1._atm[2,gto.NUC_MOD_OF] == gto.NUC_GAUSS)

    def test_zmat(self):
        coord = numpy.array((
            (0.200000000000, -1.889726124565,  0.000000000000),
            (1.300000000000, -1.889726124565,  0.000000000000),
            (2.400000000000, -1.889726124565,  0.000000000000),
            (3.500000000000, -1.889726124565,  0.000000000000),
            (0.000000000000,  0.000000000000, -1.889726124565),
            (0.000000000000,  1.889726124565,  0.000000000000),
            (0.200000000000, -0.800000000000,  0.000000000000),
            (1.889726124565,  0.000000000000,  1.133835674739)))
        zstr0 = gto.cart2zmat(coord)
        zstr = '\n'.join(['H '+x for x in zstr0.splitlines()])
        atoms = gto.zmat2cart(zstr)
        zstr1 = gto.cart2zmat([x[1] for x in atoms])
        self.assertTrue(zstr0 == zstr1)

        numpy.random.seed(1)
        coord = numpy.random.random((6,3))
        zstr0 = gto.cart2zmat(coord)
        zstr = '\n'.join(['H '+x for x in zstr0.splitlines()])
        atoms = gto.zmat2cart(zstr)
        zstr1 = gto.cart2zmat([x[1] for x in atoms])
        self.assertTrue(zstr0 == zstr1)

    def test_c2s(self):  # Transformation of cart <-> sph, sph <-> spinor
        c = mol0.sph2spinor_coeff()
        s0 = mol0.intor('int1e_ovlp_spinor')
        s1 = mol0.intor('int1e_ovlp_sph')
        sa = reduce(numpy.dot, (c[0].T.conj(), s1, c[0]))
        sa+= reduce(numpy.dot, (c[1].T.conj(), s1, c[1]))
        mol0.cart = True
        s2 = mol0.intor('int1e_ovlp')
        mol0.cart = False
        self.assertAlmostEqual(abs(s0 - sa).max(), 0, 12)
        c = mol0.cart2sph_coeff()
        sa = reduce(numpy.dot, (c.T.conj(), s2, c))
        self.assertAlmostEqual(abs(s1 - sa).max(), 0, 12)

        c0 = gto.mole.cart2sph(1)
        ca, cb = gto.mole.cart2spinor_l(1)
        ua, ub = gto.mole.sph2spinor_l(1)
        self.assertAlmostEqual(abs(c0.dot(ua)-ca).max(), 0, 9)
        self.assertAlmostEqual(abs(c0.dot(ub)-cb).max(), 0, 9)

        c0 = gto.mole.cart2sph(0, normalized='sp')
        ca, cb = gto.mole.cart2spinor_kappa(-1, 0, normalized='sp')
        ua, ub = gto.mole.sph2spinor_kappa(-1, 0)
        self.assertAlmostEqual(abs(c0.dot(ua)-ca).max(), 0, 9)
        self.assertAlmostEqual(abs(c0.dot(ub)-cb).max(), 0, 9)

        c1 = gto.mole.cart2sph(0, numpy.eye(1))
        self.assertAlmostEqual(abs(c0*0.282094791773878143-c1).max(), 0, 12)

        c0 = gto.mole.cart2sph(1, normalized='sp')
        ca, cb = gto.mole.cart2spinor_kappa(1, 1, normalized='sp')
        ua, ub = gto.mole.sph2spinor_kappa(1, 1)
        self.assertAlmostEqual(abs(c0.dot(ua)-ca).max(), 0, 9)
        self.assertAlmostEqual(abs(c0.dot(ub)-cb).max(), 0, 9)

        c1 = gto.mole.cart2sph(1, numpy.eye(3).T)
        self.assertAlmostEqual(abs(c0*0.488602511902919921-c1).max(), 0, 12)

    def test_bas_method(self):
        self.assertEqual([mol0.bas_len_cart(x) for x in range(mol0.nbas)],
                         [1, 3, 1, 1, 1, 1, 1, 3, 3, 3, 6, 6, 1, 3])
        self.assertEqual([mol0.bas_len_spinor(x) for x in range(mol0.nbas)],
                         [2, 4, 2, 2, 2, 2, 2, 6, 6, 6, 10, 10, 2, 4])
        c0 = mol0.bas_ctr_coeff(0)
        self.assertAlmostEqual(abs(c0[:,0]/c0[0,0] - (1,3,1)).max(), 0, 9)
        self.assertAlmostEqual(abs(c0[:,1] - (0,1,0)).max(), 0, 9)

        self.assertRaises(ValueError, mol0.gto_norm, -1, 1.)

    def test_nelectron(self):
        mol = gto.Mole()
        mol.atom = [
            [1  , (0.,1.,1.)],
            ["O1", (0.,0.,0.)],
            [1  , (1.,1.,0.)], ]
        mol.charge = 1
        self.assertEqual(mol.nelectron, 9)

        mol0.nelectron = mol0.nelectron
        mol0.nelectron = mol0.nelectron
        mol0.spin = 2
        self.assertRaises(RuntimeError, lambda *args: mol0.nelec)
        mol0.spin = 1

        mol1 = copy.copy(mol0)
        self.assertEqual(mol1.nelec, (5, 4))
        mol1.nelec = (3, 6)
        self.assertEqual(mol1.nelec, (3, 6))

    def test_multiplicity(self):
        mol1 = copy.copy(mol0)
        self.assertEqual(mol1.multiplicity, 2)
        mol1.multiplicity = 5
        self.assertEqual(mol1.multiplicity, 5)
        self.assertEqual(mol1.spin, 4)
        self.assertRaises(RuntimeError, lambda:mol1.nelec)

    def test_ms(self):
        mol1 = copy.copy(mol0)
        self.assertEqual(mol1.ms, 0.5)
        mol1.ms = 1
        self.assertEqual(mol1.multiplicity, 3)
        self.assertEqual(mol1.spin, 2)
        self.assertRaises(RuntimeError, lambda:mol1.nelec)

    def test_atom_method(self):
        aoslice = mol0.aoslice_by_atom()
        for i in range(mol0.natm):
            symb = mol0.atom_pure_symbol(i)
            shls = mol0.atom_shell_ids(i)
            nshls = aoslice[i][1] - aoslice[i][0]
            self.assertEqual(shls[0], aoslice[i][0])
            self.assertEqual(len(shls), nshls)
            self.assertEqual(mol0.atom_nshells(i), nshls)
        aoslice = mol0.aoslice_2c_by_atom()
        mol0.elements  # test property(elements) in Mole
        self.assertEqual([x[2] for x in aoslice], [0, 8, 56])
        self.assertEqual([x[3] for x in aoslice], [8, 56, 64])

    def test_dump_loads_skip(self):
        import json
        tmpfile = tempfile.NamedTemporaryFile()
        lib.chkfile.save_mol(mol0, tmpfile.name)
        mol1 = gto.Mole()
        mol1.update(tmpfile.name)
        # dumps() may produce different orders in different runs
        self.assertEqual(json.loads(mol1.dumps()), json.loads(mol0.dumps()))
        tmpfile = None
        mol1.loads(mol1.dumps())
        mol1.loads_(mol0.dumps())
        mol1.unpack(mol1.pack())
        mol1.unpack_(mol0.pack())

    def test_set_geom(self):
        mol1 = gto.Mole()
        mol1.verbose = 5
        mol1.set_geom_(mol0._atom, 'B', symmetry=True)
        mol1.set_geom_(mol0.atom_coords(), 'B', inplace=False)

        mol1.symmetry = False
        mol1.set_geom_(mol0.atom_coords(), 'B')
        mol1.set_geom_(mol0.atom_coords(), inplace=False)
        mol1.set_geom_(mol0.atom_coords(), unit=1.)
        mol1.set_geom_(mol0.atom_coords(), unit='Ang', inplace=False)

    def test_apply(self):
        from pyscf import scf, mp
        self.assertTrue(isinstance(mol0.apply('RHF'), scf.rohf.ROHF))
        self.assertTrue(isinstance(mol0.apply('MP2'), mp.ump2.UMP2))
        self.assertTrue(isinstance(mol0.apply(scf.RHF), scf.rohf.ROHF))
        self.assertTrue(isinstance(mol0.apply(scf.uhf.UHF), scf.uhf.UHF))

    def test_with_MoleContext(self):
        mol1 = mol0.copy()
        with mol1.with_rinv_as_nucleus(1):
            self.assertTrue(mol1._env[gto.PTR_RINV_ZETA] != 0)
            self.assertAlmostEqual(abs(mol1._env[gto.PTR_RINV_ORIG+2]), 0, 9)
        self.assertAlmostEqual(mol1._env[gto.PTR_RINV_ZETA], 0, 9)
        self.assertAlmostEqual(mol1._env[gto.PTR_RINV_ORIG+2], 0, 9)
<<<<<<< HEAD
        with mol1.with_rinv_as_nucleus(0):
=======
        with mol1.with_rinv_at_nucleus(0):
>>>>>>> 1b6db6e6
            self.assertAlmostEqual(abs(mol1._env[gto.PTR_RINV_ORIG+2]), 1.8897261245650618, 9)
        self.assertAlmostEqual(mol1._env[gto.PTR_RINV_ORIG+2], 0, 9)

        with mol1.with_rinv_zeta(20):
            self.assertAlmostEqual(mol1._env[gto.PTR_RINV_ZETA], 20, 9)
            mol1.set_rinv_zeta(3.)
        self.assertAlmostEqual(mol1._env[gto.PTR_RINV_ZETA], 0, 9)

        with mol1.with_rinv_origin((1,2,3)):
            self.assertAlmostEqual(mol1._env[gto.PTR_RINV_ORIG+2], 3, 9)
        self.assertAlmostEqual(mol1._env[gto.PTR_RINV_ORIG+2], 0, 9)

        with mol1.with_range_coulomb(20):
            self.assertAlmostEqual(mol1._env[gto.PTR_RANGE_OMEGA], 20, 9)
            mol1.set_range_coulomb(2.)
        self.assertAlmostEqual(mol1._env[gto.PTR_RANGE_OMEGA], 0, 9)

        with mol1.with_common_origin((1,2,3)):
            self.assertAlmostEqual(mol1._env[gto.PTR_COMMON_ORIG+2], 3, 9)
        self.assertAlmostEqual(mol1._env[gto.PTR_COMMON_ORIG+2], 0, 9)

        mol1.set_f12_zeta(2.)

    def test_input_symmetry(self):
        mol1 = gto.Mole()
        mol1.atom = 'H 1 1 1; H -1 -1 1; H 1 -1 -1; H -1 1 -1'
        mol1.unit = 'B'
        mol1.symmetry = True
        mol1.verbose = 5
        mol1.output = '/dev/null'
        mol1.build()
        self.assertAlmostEqual(lib.finger(mol1.atom_coords()), 3.4708548731841296, 9)

        mol1 = gto.Mole()
        mol1 = gto.Mole()
        mol1.atom = 'H 0 0 -1; H 0 0 1'
        mol1.cart = True
        mol1.unit = 'B'
        mol1.symmetry = 'Dooh'
        mol1.verbose = 5
        mol1.output = '/dev/null'
        mol1.build()
        self.assertAlmostEqual(lib.finger(mol1.atom_coords()), 0.69980902201036865, 9)

        mol1 = gto.Mole()
        mol1.atom = 'H 0 -1 0; H 0 1 0'
        mol1.unit = 'B'
        mol1.symmetry = True
        mol1.symmetry_subgroup = 'D2h'
        mol1.build()
        self.assertAlmostEqual(lib.finger(mol1.atom_coords()), -1.1939459267317516, 9)

        mol1.atom = 'H 0 0 -1; H 0 0 1'
        mol1.unit = 'B'
        mol1.symmetry = 'Coov'
        mol1.symmetry_subgroup = 'C2'
        mol1.build()
        self.assertAlmostEqual(lib.finger(mol1.atom_coords()), 0.69980902201036865, 9)

        mol1.atom = 'H 1 0 -1; H 0 0 1; He 0 0 2'
        mol1.symmetry = 'Coov'
        self.assertRaises(RuntimeWarning, mol1.build)

        mol1.atom = '''
        C 0. 0. 0.7264
        C 0. 0. -.7264
        H 0.92419 0. 1.29252
        H -.92419 0. 1.29252
        H 0. 0.92419 -1.29252
        H 0. -.92419 -1.29252'''
        mol1.symmetry = True
        mol1.symmetry_subgroup = 'C2v'
        mol1.build()
        self.assertAlmostEqual(lib.finger(mol1.atom_coords()), 2.9413856643164618, 9)

    def test_symm_orb(self):
        rs = numpy.array([[.1, -.3, -.2],
                          [.3,  .1,  .8]])
        mol = gto.M(atom=[('H', c) for c in rs], unit='Bohr',
                    basis={'H': [[0, (1, 1)], [1, (.9, 1)], [2, (.8, 1)], [3, (.7, 1)]]})

        numpy.random.seed(1)
        u, w, vh = numpy.linalg.svd(numpy.random.random((3,3)))
        rs1 = rs.dot(u) + numpy.array([-.5, -.3, .9])
        mol1 = gto.M(atom=[('H', c) for c in rs1], unit='Bohr',
                     basis={'H': [[0, (1, 1)], [1, (.9, 1)], [2, (.8, 1)], [3, (.7, 1)]]})

        mol.symmetry = 1
        mol.build()
        mol1.symmetry = 1
        mol1.build()

        s0 = mol.intor('int1e_ovlp')
        s0 = [c.T.dot(s0).dot(c) for c in mol.symm_orb]
        s1 = mol1.intor('int1e_ovlp')
        s1 = [c.T.dot(s1).dot(c) for c in mol1.symm_orb]
        self.assertTrue(all(abs(s0[i]-s1[i]).max()<1e-12 for i in range(len(mol.symm_orb))))

        mol.cart = True
        mol.symmetry = 1
        mol.build()
        mol1.cart = True
        mol1.symmetry = 1
        mol1.build()

        s0 = mol.intor('int1e_ovlp')
        s0 = [c.T.dot(s0).dot(c) for c in mol.symm_orb]
        s1 = mol1.intor('int1e_ovlp')
        s1 = [c.T.dot(s1).dot(c) for c in mol1.symm_orb]
        self.assertTrue(all(abs(s0[i]-s1[i]).max()<1e-12 for i in range(len(mol.symm_orb))))

    def test_search_ao_label(self):
        mol1 = mol0.copy()
        mol1.atom = mol0.atom + ['Mg 1,1,1']
        mol1.ecp['Mg'] = 'lanl2dz'
        mol1.basis['Mg'] = 'lanl2dz'
        mol1.build(0, 0)
        self.assertEqual(list(mol1.search_ao_label('O.*2p')), [10,11,12])
        self.assertEqual(list(mol1.search_ao_label('O1 2p')), [10,11,12])
        self.assertEqual(list(mol1.search_ao_label(['O.*2p','0 H 1s'])), [0, 10,11,12])
        self.assertEqual(list(mol1.search_ao_label([10,11,12])), [10,11,12])
        self.assertEqual(list(mol1.search_ao_label(lambda x: '4d' in x)), [24,25,26,27,28])
        mol1.ao_labels(fmt='%s%s%s%s')
        mol1.sph_labels(fmt=None)
        mol1.cart = True
        self.assertEqual(list(mol1.search_ao_label('4d')), [25,26,27,28,29,30])
        mol1.ao_labels(fmt='%s%s%s%s')
        mol1.ao_labels(fmt=None)
        mol1.cart = False
        mol1.spinor_labels()
        mol1.spinor_labels(fmt='%s%s%s%s')
        mol1.spinor_labels(fmt=None)

    def test_input_ecp(self):
        mol1 = gto.Mole()
        mol1.atom = mol0.atom
        mol1.ecp = 'lanl2dz'
        mol1.build(False, False)
        gto.basis.load_ecp('lanl08', 'O')
        gto.format_ecp({'O':'lanl08', 1:'lanl2dz'})
        self.assertRaises(KeyError, gto.format_ecp, {'H':'lan2ldz'})

    def test_condense_to_shell(self):
        mol1 = mol0.copy()
        mol1.symmetry = False
        mol1.build(False, False)
        v = gto.condense_to_shell(mol1, mol1.intor('int1e_ovlp'), numpy.max)
        self.assertAlmostEqual(lib.finger(v), 5.7342530154117846, 9)

    def test_input_ghost_atom(self):
        mol = gto.M(
            atom = 'C 0 0 0; ghost 0 0 2',
            basis = {'C': 'sto3g', 'ghost': gto.basis.load('sto3g', 'H')}
        )

        mol = gto.M(atom='''
        ghost1     0.000000000     0.000000000     2.500000000
        ghost2    -0.663641000    -0.383071000     3.095377000
        ghost2     0.663588000     0.383072000     3.095377000
        O     1.000000000     0.000000000     2.500000000
        H    -1.663641000    -0.383071000     3.095377000
        H     1.663588000     0.383072000     3.095377000
        ''',
                    basis={'ghost1':gto.basis.load('sto3g', 'O'),
                           'ghost2':gto.basis.load('631g', 'H'),
                           'O':'631g', 'H':'631g'}
        )

        mol = gto.M(atom='''
        ghost-O     0.000000000     0.000000000     2.500000000
        ghost_H    -0.663641000    -0.383071000     3.095377000
        ghost:H     0.663588000     0.383072000     3.095377000
        O     1.000000000     0.000000000     2.500000000
        H    -1.663641000    -0.383071000     3.095377000
        H     1.663588000     0.383072000     3.095377000
        ''', basis='631g')

        mol = gto.M(atom='''
        X1     0.000000000     0.000000000     2.500000000
        X2    -0.663641000    -0.383071000     3.095377000
        X2     0.663588000     0.383072000     3.095377000
        O     1.000000000     0.000000000     2.500000000
        H    -1.663641000    -0.383071000     3.095377000
        H     1.663588000     0.383072000     3.095377000
        ''',
                    basis={'X1':gto.basis.load('sto3g', 'O'),
                           'X2':gto.basis.load('631g', 'H'),
                           'O':'631g', 'H':'631g'}
        )

        mol = gto.M(atom='''
        X-O     0.000000000     0.000000000     2.500000000
        X_H1   -0.663641000    -0.383071000     3.095377000
        X:H     0.663588000     0.383072000     3.095377000
        O     1.000000000     0.000000000     2.500000000
        H    -1.663641000    -0.383071000     3.095377000
        H     1.663588000     0.383072000     3.095377000
        ''', basis='631g')

    def test_conc_mole(self):
        mol1 = gto.M(atom='Mg', ecp='LANL2DZ', basis='lanl2dz')
        mol2 = mol1 + mol0
        self.assertEqual(mol2.natm, 4)
        self.assertEqual(mol2.nbas, 18)
        self.assertEqual(mol2.nao_nr(), 42)
        mol2 = mol0 + mol1
        self.assertEqual(mol2.natm, 4)
        self.assertEqual(mol2.nbas, 18)
        self.assertEqual(mol2.nao_nr(), 42)
        n0 = mol0.npgto_nr()
        n1 = mol1.npgto_nr()
        self.assertEqual(mol2.npgto_nr(), n0+n1)
        mol2 = mol2 + mol2
        mol2.cart = True
        self.assertEqual(mol2.npgto_nr(), 100)

    def test_intor_cross(self):
        mol1 = gto.M(atom='He', basis={'He': [(2,(1.,1))]}, cart=True)
        s0 = gto.intor_cross('int1e_ovlp', mol1, mol0)
        self.assertEqual(s0.shape, (6, 34))
        s0 = gto.intor_cross('int1e_ovlp', mol0, mol1)
        self.assertEqual(s0.shape, (34, 6))
        s0 = gto.intor_cross('int1e_ovlp_cart', mol0, mol1)
        self.assertEqual(s0.shape, (36, 6))

    def test_energy_nuc(self):
        self.assertAlmostEqual(mol0.get_enuc(), 6.3611415029455705, 9)
        self.assertAlmostEqual(gto.M().energy_nuc(), 0, 9)

    def test_fakemol(self):
        numpy.random.seed(1)
        coords = numpy.random.random((6,3))*4
        vref = 0
        mol = mol0.copy()
        for c in coords:
            mol.set_rinv_origin(c)
            vref += mol.intor('int1e_rinv')

        fakemol = gto.fakemol_for_charges(coords)
        pmol = mol + fakemol
        shls_slice = (0, mol.nbas, 0, mol.nbas, mol.nbas, pmol.nbas)
        v = pmol.intor('int3c2e', comp=1, shls_slice=shls_slice)
        v = numpy.einsum('pqk->pq', v)
        self.assertAlmostEqual(abs(vref-v).max(), 0, 12)

    def test_to_uncontracted_cartesian_basis(self):
        pmol, ctr_coeff = mol0.to_uncontracted_cartesian_basis()
        c = scipy.linalg.block_diag(*ctr_coeff)
        s = reduce(numpy.dot, (c.T, pmol.intor('int1e_ovlp'), c))
        self.assertAlmostEqual(abs(s-mol0.intor('int1e_ovlp')).max(), 0, 9)

        mol0.cart = True
        pmol, ctr_coeff = mol0.to_uncontracted_cartesian_basis()
        c = scipy.linalg.block_diag(*ctr_coeff)
        s = reduce(numpy.dot, (c.T, pmol.intor('int1e_ovlp'), c))
        self.assertAlmostEqual(abs(s-mol0.intor('int1e_ovlp')).max(), 0, 9)
        mol0.cart = False

    def test_getattr(self):
        from pyscf import scf, dft, ci, tdscf
        mol = gto.M(atom='He')
        self.assertEqual(mol.HF().__class__, scf.HF(mol).__class__)
        self.assertEqual(mol.KS().__class__, dft.KS(mol).__class__)
        self.assertEqual(mol.UKS().__class__, dft.UKS(mol).__class__)
        self.assertEqual(mol.CISD().__class__, ci.cisd.RCISD)
        self.assertEqual(mol.TDA().__class__, tdscf.rhf.TDA)
        self.assertEqual(mol.dTDA().__class__, tdscf.rks.dTDA)
        self.assertEqual(mol.TDBP86().__class__, tdscf.rks.TDDFTNoHybrid)
        self.assertEqual(mol.TDB3LYP().__class__, tdscf.rks.TDDFT)
        self.assertRaises(AttributeError, lambda: mol.xyz)
        self.assertRaises(AttributeError, lambda: mol.TDxyz)

    def test_ao2mo(self):
        mol = gto.M(atom='He')
        nao = mol.nao
        eri = mol.ao2mo(numpy.eye(nao))
        self.assertAlmostEqual(eri[0,0], 1.0557129427350722, 12)

    def test_tofile(self):
        tmpfile = tempfile.NamedTemporaryFile()
        mol = gto.M(atom=[[1  , (0.,1.,1.)],
                          ["O1", (0.,0.,0.)],
                          [1  , (1.,1.,0.)], ])
        out1 = mol.tofile(tmpfile.name, format='xyz')
        ref = '''3
XYZ from PySCF
H           0.00000        1.00000        1.00000
O           0.00000        0.00000        0.00000
H           1.00000        1.00000        0.00000
'''
        with open(tmpfile.name, 'r') as f:
            self.assertEqual(f.read(), ref)
        self.assertEqual(out1, ref[:-1])

        tmpfile = tempfile.NamedTemporaryFile(suffix='.zmat')
        str1 = mol.tofile(tmpfile.name, format='zmat')
        #FIXME:self.assertEqual(mol._atom, mol.fromfile(tmpfile.name))
<<<<<<< HEAD
=======

    def test_frac_particles(self):
        mol = gto.M(atom=[['h', (0.,1.,1.)],
                          ['O', (0.,0.,0.)],
                          ['h', (1.,1.,0.)],],
                     basis='sto3g')
        mol._atm[1, gto.NUC_MOD_OF] = gto.NUC_FRAC_CHARGE
        mol._env[mol._atm[1, gto.PTR_FRAC_CHARGE]] = 2.5
        self.assertAlmostEqual(mol.atom_charges().sum(), 4.5, 12)
        self.assertAlmostEqual(mol.atom_charge(1), 2.5, 12)

        # Add test after updating cint
        ref = 0
        for ia in range(mol.natm):
            with mol.with_rinv_origin(mol.atom_coord(ia)):
                ref -= mol.intor('int1e_rinv') * mol.atom_charge(ia)
        v = mol.intor('int1e_nuc')
        self.assertAlmostEqual(abs(ref-v).max(), 0, 12)
>>>>>>> 1b6db6e6


if __name__ == "__main__":
    print("test mole.py")
    unittest.main()<|MERGE_RESOLUTION|>--- conflicted
+++ resolved
@@ -610,11 +610,7 @@
             self.assertAlmostEqual(abs(mol1._env[gto.PTR_RINV_ORIG+2]), 0, 9)
         self.assertAlmostEqual(mol1._env[gto.PTR_RINV_ZETA], 0, 9)
         self.assertAlmostEqual(mol1._env[gto.PTR_RINV_ORIG+2], 0, 9)
-<<<<<<< HEAD
-        with mol1.with_rinv_as_nucleus(0):
-=======
         with mol1.with_rinv_at_nucleus(0):
->>>>>>> 1b6db6e6
             self.assertAlmostEqual(abs(mol1._env[gto.PTR_RINV_ORIG+2]), 1.8897261245650618, 9)
         self.assertAlmostEqual(mol1._env[gto.PTR_RINV_ORIG+2], 0, 9)
 
@@ -912,8 +908,6 @@
         tmpfile = tempfile.NamedTemporaryFile(suffix='.zmat')
         str1 = mol.tofile(tmpfile.name, format='zmat')
         #FIXME:self.assertEqual(mol._atom, mol.fromfile(tmpfile.name))
-<<<<<<< HEAD
-=======
 
     def test_frac_particles(self):
         mol = gto.M(atom=[['h', (0.,1.,1.)],
@@ -932,7 +926,6 @@
                 ref -= mol.intor('int1e_rinv') * mol.atom_charge(ia)
         v = mol.intor('int1e_nuc')
         self.assertAlmostEqual(abs(ref-v).max(), 0, 12)
->>>>>>> 1b6db6e6
 
 
 if __name__ == "__main__":
