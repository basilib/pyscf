--- conflicted
+++ resolved
@@ -80,9 +80,8 @@
                     C_k = C_ao_lo[s, k][:, idx]
                     P_k = rdm1_lo[s, k][U_mesh]
                     SC = np.dot(S_k, C_k)
-<<<<<<< HEAD
-                    vxc[s, k] += mdot(SC, (np.eye(P_k.shape[-1]) - P_k * 2.0)
-                                      * (val * 0.5), SC.conj().T)
+                    vxc[s][k] += mdot(SC, (np.eye(P_k.shape[-1]) - P_k * 2.0)
+                                      * (val * 0.5), SC.conj().T).astype(vxc[s][k].dtype,copy=False)
                     E_U += weight[k] * (val * 0.5) * (P_k.trace() - np.dot(P_k, P_k).trace())
                     if not is_ibz:
                         P_loc += P_k
@@ -90,13 +89,6 @@
                     P_loc = rdm1_lo_0[s][U_mesh].real
                 else:
                     P_loc = P_loc.real / nkpts
-=======
-                    vxc[s][k] += mdot(SC, (np.eye(P_k.shape[-1]) - P_k * 2.0)
-                                      * (val * 0.5), SC.conj().T).astype(vxc[s][k].dtype,copy=False)
-                    E_U += (val * 0.5) * (P_k.trace() - np.dot(P_k, P_k).trace())
-                    P_loc += P_k
-                P_loc = P_loc.real / nkpts
->>>>>>> 14b880cd
                 logger.info(ks, "spin %s\n%s\n%s", s, lab_string, P_loc)
             logger.info(ks, "-" * 79)
 
