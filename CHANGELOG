PySCF 1.7.? (2020-?-?)
----------------------
* Added
  - ADC (RADC and UADC)
  - Analytical nuclear gradients for state-average CASSCF
<<<<<<< HEAD
  - Support SO3 symmetry
=======


PySCF 1.7.5 (2020-9-27)
-----------------------
* Added
  - Upgrade cint library to v4.0.0
  - Upgrade xcfun library to v2.1.0
>>>>>>> d5f4d7ba
  - Kramers' restricted Dirac-Hartree-Fock, X2C, DHF-SOSCF
  - Heavy elements basis in MINAO
  - Coulomb integrals of short range part for attenuated Coulomb
  - Polarizability and hyperpolarizability under PBC
* Improved
  - Support pseudo potential Atomic HF
  - Atomic HF for 1-electron system
  - Check basis angular momentum in mol.intor (l < 7)
  - FCIDUMP wrapper fcidump.py
* Fixed
  - Bug in Mole.fromstring
  - Buffer size bug in DHF JK builder for very small systems
  - Fix pbc-eom-eaccsd_star bug


PySCF 1.7.4 (2020-8-2)
----------------------
* Added
  - FCIDUMP reader to load FCIDUMP and generate custom system.
  - Natural orbitals occupations to mc.mo_occ
  - Supporting UHF orbitals in FCI factory function
* Improved
  - Linear dependency treatment for basis uncontraction
* Fixed
  - ECP gradients bug when the system contains two or more ecp atoms
  - CHGCAR writer
  - Basis parser for basis in Gaussian 94 format


PySCF 1.7.3 (2020-6-10)
-----------------------
* Added
  - CcECP basis
  - Spin 1RDM for shci
  - PM localization for charge populations based on Becke partition
* Improved
  - Compatibility of get_jk methods between mcscf class and scf class
  - CPPE interface
  - Interface between IAO and PM
* Fixed
  - an CCSD integral bug introduced in 1.7.1
  - Td as its subgroup C2v
  - Fix an error when calculating grad of dft method with "HF" as xc



PySCF 1.7.2 (2020-5-13)
-----------------------
* Added
  - pbc.eph
  - State-average CASSCF example
  - Spin density analysis to uhf.analyze()
  - Passing point group and wfnsym to Dice
  - Analytical nuclear gradients for PBC SCF methods (based FFTDF)
  - Geometry optimizer and Gradients scanner for pbc
  - ccECPs and corresponding basis sets
  - Interacting hybrid method i-CCSD/MP2
  - Allow FNOs to be specified by number of active virtuals
  - Enable frozen natural orbital CC
  - Partial Cholesky orthogonalization
  - Use requested initial guess in DHF
* Improved
  - libxc5 compatibility
  - Redundant def2-*-jkfit basis sets were replaced by the def2-universal-jkfit basis
  - FCIDUMP reader
  - Treatment of breaksym in UHF init_guess function
  - literature references and DOIs
  - Ensure active orbitals are not changed during MCSCF canonicalization
  - Improve linear dependency treatment in projection function in scf/addons.py
  - Use customized get_xmat method for x2c if applicable
* Fixed
  - Integral bug in magnetizability
  - Integer overflow in multigrid
  - pbc.mdf h5 file initialization
  - density fitting auxiliary basis for cc-pV*Z
  - Handle basis and pp for ghost atoms in pbc initialization
  - ecp treatments for ghost atoms
  - FCI wfnsym initial guess
  - SCF initial guess for super-heavy elements
  - Initial guess "atom" due to missing basis
  - Bugs of prefix ghost
  - Handle duplicated primitives in GAMESS WFN writer


PySCF 1.7.1 (2020-2-29)
-----------------------
* Added
  - Equilibrium solvation for TDDFT
  - ddcosmo TDDFT gradients to support TDDFT geometry optimization with solvent
  - Polarizable embedding solvent model
  - Non-canonical MP2
  - Algebraic diagrammatic construction method
* Improved
  - Atomic configuration in SCF initial guess
  - IBO valence space configurations
  - For icmpspt restart option and default settings
  - TBLIS interface and compilation configurations
  - DFT-KS initialization factory functions
  - reset methods in many modules for scanner mode
  - HF/KS conversion functions
  - APIs for HF/KS response functions (used by TDDFT and other methods)
  - transform_ci function to allow projection between FCI wavefunction in
    different sizes
  - The fractional occupancy atomic HF method in SCF initial guess
  - Performance of non-local XC functional
  - FCI Performance
  - stability of linear equation solver in dynamic polarizability
  - cubegen for PBC systems
* Bugfix
  - Contributions of MM point charges in icmpspt energy
  - ROHF and UHF orbital occupancy for negative mol.spin
  - Four-component Dirac HF EFG tensor
  - Avoid twice initialization in modules GDF, SGX etc.
  - nuclear repulsion energy for single atom case
  - MINDO gradients unit (from Hartree/Angstrom to Hartree/Bohr)
  - Data prefetching bug in CCSD
  - Total energy of CCSD and CISD with non-canonical HF reference


PySCF 1.7.0 (2020-1-1)
----------------------
* Added
  - k-CCSD density matrix
  - k-CCSD(T) with core frozen
  - sgX method (a pseudo-spectral method like COSX)
  - pre_kernel and post_kernel hooks in SCF driver
  - Left eigenvectors of IP/EA-CCSD for molecular code
  - EOM-IP/EA-KCCSD, EOM-IP/EA-KRCCSD
  - Methods EOM-IP/EA-KCCSD(T) T*(a), EOM-IP/EA-KRCCSD(T) T*(a)
  - kEOM-IP/EA-CCSD*
  - KUMP2
  - KCCSD function spatial2spin that transforms amplitudes in spatial orbital
    representation to that in spin-orbital representation
  - DOCI solver, DOCI-CASCI, and DOCI-CASSCf
  - Support of RSH functionals in methods DF and sgX
  - Add RSH functionals for all PBC DFT methods
  - Semi-empirical method MINDO/3
  - Analytical nuclear gradients with density-fitting
  - Analytical nuclear hessian with density-fitting
  - Thermo-chemistry and frequency analysis
  - Huckel HF/KS initial guess
  - QM/MM with implicit solvent
  - Spin-Orbit ECP integrals
  - Geometry optimization for state-average MCSCF method
  - cube file parser
  - Orbital localization methods VVO and LIVVO
* Improved
  - Optimized regular get_j and density-fitting get_j
  - Faster k-CCSD(T)
  - Davidson diagonalization for multi-roots
  - memory usage in CCSD
  - Molecular orientation does not need to be changed when symmetry is enabled
  - Performance of density fitting initialization
  - Performance of JK-build function
  - Using direct_spin1 as the default FCI solver
  - Performance of SOSCF method (by using the direct-SCF technique)
  - Performance of semi-incore AO-MO integral transformation
* Bugfix
  - Carbon ANO data
  - Initial guess for EOM-KCCSD
  - state-average CASSCF analytical nuclear gradients
  - ddCOSMO self-consistency (as fast solvent) for post-SCF methods
  - range-separation parameter omega customization in RSH functionals


PySCF 1.6.6 (2020-1-1)
----------------------
* Improved
  - Sanity check for Wigner-Seitz cell exchange kernel
  - The linear dependency treatment for X2C uncontracted basis
  - Energy cutoff estimation for non-orthogonal lattice
  - Tolerance in geometry when detecting point group symmetry
* Fixed
  - TDDFT symmetry representation
  - cube file when containing ECP


PySCF 1.6.5 (2019-11-17)
------------------------
* Added
  - spin_square method for UCCSD
* Improved
  - Handling ".xc = None" (run DFT without exchange)
* Fixed
  - Unit conversion bug between eV and wavenumber in TDDFT
  - KGHF orbital gradients
  - Analytical gradients for implicit solvent model in geometry optimization


PySCF 1.6.4 (2019-09-14)
------------------------
* Added
  - aug-cc-pwCV*Z basis
* Improved
  - Memory footprint of FCI module
  - Mole.spin initialization. A guess can be made for spin multiplicity based on
    neutral system.
* Fixed
  - PBC SCF orbital canonicalization
  - Missed complex conjugation in HF/KS modules
  - SHCI runtime directory
  - Normalization issue for Cartesian basis in Molden output
  - cc-pwCV5Z basis


PySCF 1.6.3 (2019-07-28)
------------------------
* Added
  - cube customization for cubegen
  - Integral prescreening for RSH functional when evaluating K matrix
* Improved
  - Performance of exchange integrals in RSH functionals
* Fixed
  - handle xc = '' in eval_ao
  - cube shape in cubegen
  - Basis parser when parsing last elements in some basis set
  - ROHF-SOSCF for diatomic molecules


PySCF 1.6.2 (2019-6-17)
-----------------------
* Added
  - Slow version of KTDSCF and KGW methods for molecular systems
  - Slow version of TDSCF and GW methods for PBC systems
  - The support of various dtype (int, complex etc.) in numpy_helper functions
  - Point group symmetry conservation in geometry optimization
* Improved
  - DFHF class structure and method hooks
  - Sanity checks when saving and loading FCIDUMP file
  - Integral performance for solvent model
  - Integral performance for QM/MM interface
  - GCC 9 compatibility
* Bugfix
  - Cartesian GTOs was not handled in RSH integrals
  - geometric_solver for latest geomeTRIC release
  - Initial guess of orbital localization solver
  - MCSCF analyze function for state-averaged calculations
  - The zero-norm bug in the non-hermitian matrix diagonalization function when
    solving the complex eigenvectors for real eigenvalues.
  - IOError when reading initial guess from chkfile in SCF scanner function


PySCF 1.6.1 (2019-03-15)
------------------------
* Added
  - k-point orbitals to gamma-point orbitals transformation function k2gamma
  - Wigner D-matrix and d-matrix
  - The interface geometric_solver to geometry optimization library geomeTRIC
  - k-CCSD(T) for PBC k-point sampled systems
  - AO basis truncation shortcut "@?s?p?d"
  - Function in basis parser to restore general basis contraction from NWChem
    optimized format
  - inertia_moment function in Mole object
  - keyword resolution in CHGCAR writer
  - IAO for each k-point in PBC systems
* Improved
  - Geometry optimization module (GeometryOptimizer class, output format etc.)
  - SCF Gradients class. A hook "extra_force" was added.
  - MRLCC2 interface
  - Import gradients, properties, solvent, and all post-SCF/extended methods in SCF class
  - DFT-D3 interface
  - Pople basis parser (supporting e.g. 6311++g(2d,p)).
  - Normalizing SCF initial guess in PBC (to the right number of electrons/cell)
  - mesh estimation for inf-vacuum
  - Tuned threshold in point group symmetry detection functions
  - SCF summary in the output message
* Bugfix
  - Solvent object initialization in SCF scanner function
  - GHF get_jk function
  - QM/MM object initialization in SCF scanner function
  - Missing virtual orbitals in MCSCF project_init_guess function
  - MINAO basis data
  - Analytical Fourier transform zero elements when basis functions do not overlap
  - make_rdm1 function in state_average mcscf wrapper


PySCF 1.6 (2018-12-31)
----------------------
* Added
  - DFT-D3 interface
  - semi_incore ao2mo transformation
* Improved
  - Linear dependency threshold of qr decomposition in davidson solver
  - Optimized KUCCSD, EOM-KUCCSD performance
* Bugfix
  - hasattr issue for attributes with @property
  - DDCOSMO wrapper and kernel function
  - Num eletrons bug in PBC smearing function for custom systems
  - return value of NPTaggedArray ufunc (returning np array now)
  - PBC density fitting dimension error caused by numerical noise when handling linear dependency
  - Parsers for molpro basis and gaussian basis
  - Selected-CI returned data type


PySCF 1.6 beta (2018-11-26)
---------------------------
* Added
  - PBC k-point SCF stability analysis
  - PBC KUCCSD
  - PBC EOM-IP/EA-KRCCSD
  - PBC EOM-IP/EA-KUCCSD
  - Non-relativistic static and dynamic polarizability and hyper-polarizability tensor
* Improved
  - The treatment of HF exchange in PBC system when calling PBC MP2, CISD, CCSD code
  - Convergence performance of KCCSD iterations for low-dimension systems
* Bugfix
  - Complex density in pbc.get_j function


PySCF 1.6 alpha (2018-08-15)
----------------------------
* Added
  - X2C-UKS (LDA functional only)
  - PBC gamma point ROHF/ROKS and GKS
  - PBC KROHF/KROKS and KGKS for k-point sampling
  - DFT Coulomb and XC integrals with multigrid
  - Periodic UCCSD with k-point sampling
  - perturbative DMRG method
  - Interface to Cornell SHCI
  - PBC dipole memont and Makov-Payne correction
  - Overlap of two CISD wavefunctions
  - EFG and Mossbauer spectroscopy of crystal and molecule
  - Molecular magnetizability for HF and DFT
  - ddCOSMO and ddPCM for MCSCF, MP, CI and CC methods
* Improved
  - numint performance (eval_rho, eval_mat)
  - Energy cutoff estimation
  - CCSD convergency for 2D-PBC AFTDF, GDF and MDF methods
  - Integral transformation performance in GW


PySCF 1.5.5 (2018-12-31)
------------------------
* Improved
  - Fix symmetrization for k-point density in pbc.dft.numint.
  - Molden parser to handle UHF orbitals
* Bugfix
  - Get_fermi in KHF and KUHF
  - Execute call in dmrgci
  - Directories and paths in dmrgci
  - Read of 3-pdm and 4-pdm produced by block-1.5
  - Initialization wrapper in pbc.scf.__init__
  - Complex density in pbc.get_j function
  - Initial guess of KROHF method
  - PBC get_jk interface when calling molecular MCSCF with pbc scf object
  - keyword argument with_df of pbc.dft density_fit wrapper


PySCF 1.5.4 (2018-11-16)
------------------------
* Improved
  - Add support for GTH pseudopotentials beyond d electrons
  - Data structure of TDDFT response amplitudes (X, Y vectors): X[nvir,nocc] -> X[nocc,nvir]
* Bugfix
  - OpenMP race condition in FCI solver
  - Undefined HDF5 dataset in PBC MDF initialization
  - TD-KRHF vind function
  - SCF hessian
  - interface between DMRG-CI and DMRG-NEVPT2. Making DMRG-NEVPT2 read Block
    code settings in DMRG-CI.
  - Dimension error in pbc.fftdf.get_jk for KUHF density matrix
  - pbc.mpicc for keyword frozen
  - Periodic pseudopotential calculations with ghost atoms


PySCF 1.5.3 (2018-09-06)
------------------------
* Bugfix
  - get_jk prescreen for non-hermitian density matrices.
  - Inaccurate estimation of memory usage in ccsd rdm.
  - Frozen orbital EA-EOM-KRCCSD
  - IOError due to 4GB chunk size limit in HDF5 library


PySCF 1.5.2 (2018-08-15)
------------------------
* Improved
  - IO performance of pbc.GDF initialization
  - Default linear dependence treatment in GDF to improve accuracy
* Bugfix
  - Selected-ci 2-particle density matrices for two electron systems


PySCF 1.5.1 (2018-07-01)
------------------------
* Improved
  - The memory usage for a large number of MM particles (issue #193)
* Bugfix
  - Frozen orbitals in MCSCF canonicalization
  - Dimension error when initializing DF-CCSD integral tensor
  - EOM-EE-UCCSD initial guess and intermediates (issue #199)
  - mpi ip/eaccsd w/ frozen orbitals
  - the tdscf.get_nto function when mol.symmetry is enabled (issue #196)
  - the interface between QMMM wrapper and the gradients of post-HF methods


PySCF 1.5 (2018-06-08)
----------------------
* Added
  - Fake PySCF method adapter for arbitrary energy/gradients function in
    berny_solver wrapper
  - Function to restore DIIS object from DIIS file
  - Restart function to restore CCSD calculations
* Improved
  - CASSCF optimization step size
  - State-averaged CASSCF output message
  - RCCSD(T) and UCCSD(T) performance
  - Reduced DIIS memory footprint
  - Frozen orbitals for KRCCSD
  - PBC-TDDFT eigenvalue filter to keeps more eigenvalues which has small
    imaginary part
  - FCI convergence tolerance
  - Conversion between KRHF, KUHF, and KGHF
  - In the SOSCF solver, the diagonalization code to handle singularity in Hessian
  - In the Scanner function, to support an input of geometry (string or list)
  - SCF convergence hook
  - Density_fit hooks in mp2, cisd, and ccsd modules
  - Warning for gapless system in ccsd
  - Energy cutoff for PBC GDF method.
  - XC functional parser to support '-' in XC name and XC functional
    abbreviations (SVWN, BLYP, PBE, M05, etc.)
  - Orbital frozen in core and virtual space for KMP2 and KCCSD modules
* Bugfix
  - The ghost atom is now treated as a regular atom in berny_solver wrapper.
  - QM/MM nuclear gradients
  - Updating 6-31+G* basis which is now equivalent to the EMSL published basis
  - Symmetry detection code to discover D2d, D4d, D6d group
  - xcfun O3LYP functional which is now the same to libxc definition (but
    different to the equation in the original paper)
  - xcfun cam-b3lyp functional interface
  - HCI wrapper to handle the system without beta electrons
  - Dimension error for spinor integrals in general JK-build function
  - The orbital ordering of the returned orbitals of the UHF stability analysis
  - Filling up the upper triangular part for symmetry Hamiltonian in fcidump.read
  - The attributes kpts and kpt of PBC SCF class when SCF data are loaded from
    chkfile
  - Nuclear Hessian in ECP and all-electron mixed systems
  - Natural orbitals of state-averaged CASSCF


PySCF 1.5 beta (2018-04-15)
---------------------------
* Added
  - ddCOSMO analytical nuclear gradients
  - TDA and TDDFT analytical nuclear gradients for UHF and UKS
  - CISD/GCISD/UCISD 1-particle transition density matrix
* Improved
  - Memory usage of KRHF-KCCSD and IP/EA-EOM-KCCSD
* Bugfix
  - Fock matrix of ddCOSMO and ddPCM method.


PySCF 1.5 alpha (2018-03-21)
----------------------------
* Added
  - ddCOSMO solvent model
  - VV10 NLC functional for molecule
  - range-separated hybrid features for RKS and UKS, including
    > Analytical nuclear gradients
    > Second order SCF
    > Hessian and frequency
    > TDDFT
    > TDDFT gradients
    > NMR
  - IAO and IBO for molecular and PBC systems
  - UHF analytical nuclear Hessian
  - UKS analytical nuclear Hessian
  - FFT for low-dimension (2D) PBC systems
  - Generalized CCSD (GCCSD)
  - Generalized CCSD lambda solver
  - Generalized Hartree-Fock with PBC
  - PBC GCCSD and RCCSD with k-point sampling
  - PBC GCCSD(T) and RCCSD(T) with k-point sampling
  - RCCSD(T) and UCCSD(T) for non-canonical HF orbitals
  - RCISD and UCISD analytical nuclear gradients
  - RCISD, UCISD analytical nuclear gradients for excited states
  - RMP2 and UMP2 analytical nuclear gradients
  - UCCSD analytical nuclear gradients
  - Frozen orbitals in MP2, CISD, CCSD, CCSD(T) nuclear gradients
  - SF-X2C-1E analytical nuclear gradients
  - SF-X2C-1E analytical nuclear hessian
  - Analytical nuclear gradients and hessian for ECP integrals
  - GIAO-ECP integrals for NMR shielding
  - Interface to pyWannier90
  - Restricted MP2 with k-point sampling
  - RCCSD(T), UCCSD(T) and GCCSD(T) 1-particle and 2-particle density matrices
  - RCCSD(T), UCCSD(T) analytical nuclear gradients
  - CASCI/CASSCF analytical nuclear gradients
  - CASCI analytical nuclear gradients for excited states
  - Cartesian GTO (6d 10f) basis in PBC calculations
  - Natural transition orbital analysis
  - direct-RPA (no exchange, aka TDH)
  - direct-TDA (TDA without exchange)
  - Function to set OpenMP threads
* Improved
  - Independent OpenMP threads in FCI solver
  - Supported even number of grids in pbc calculations
  - Performance of UCCSD lambda solver
  - The function to get SCF initial guess from the chkfile of the molecule with
    different geometry
  - The mcscf natural orbitals in the state-average calculation
  - Performance of ECP integrals
  - Prescreening for PBC 3-center integrals
  - Performance and memory efficiency of G0W0
  - KMP2 memory efficiency
  - Efficiency to evaluate the value of periodic AO on grids
  - libxc parser to support the customized Range-separated XC functionals


PySCF 1.4.7 (2018-04-15)
------------------------
* Bugfix
  - Outcore ao2mo transform when basis functions are cartesian Gaussians
  - Fix errors in dmrg-nevpt interface, which overwrite nevpt configure files by
    variational dmrg configure files.
  - The order of elements of a list that are loaded by chkfile.load


PySCF 1.4.6 (2018-04-02)
------------------------
* Added
  dip_moment method for ROHF class


PySCF 1.4.5 (2018-03-23)
------------------------
* Bugfix
  - Numerical grids not converged in ECP integrals
  - Python3 compatibility in shci module


PySCF 1.4.4 (2018-03-20)
------------------------
* Improved
  - Non-Hermitian matrix diagonalization
  - Symmetric grids in cubegen
  - FCI initial guess when the system has Dooh or Doov symmetry
  - Using stable sort when sorting orbital energies
  - Attribute "e_tot" in the MP2 methods to access the total energy
* Bugfix
  - meta-GGA density in dft.numint.eval_rho2
  - intor parser in ao2mo module
  - ecp parser if ecp data not found
  - 1-electron system for UCCSD
  - Python-3 compatibility for dmrgscf module
  - Handling the errors which were raised in the background threads
  - UHF/ROHF density matrices in nao localization method


PySCF 1.4.3 (2018-01-17)
------------------------
* Improved
  - Assert convergence in geometry optimization
  - Initial guess in SCF PES scanning
  - Memory usage for generating Becke-grids in DFT
* Bugfix
  - XC parser to support the scaled compound functional
  - In the second order SCF algorithm, removing level_shift
  - k-point RCCSD for non-canonical HF reference
  - ECP integrals


PySCF 1.4.2 (2017-12-06)
------------------------
* Added
  - Frank Jensen, Polarization consistent basis sets
* Improved
  - Memory usage of pbc KHF calculation when HF exchange is computed with FFTDF
* Bugfix
  - pyberny interface
  - PBC GDF initialization for hybrid functional
  - guess of wfn symmetry for given fci wfn
  - Entropy of Gaussian smearing


PySCF 1.4.1 (2017-11-12)
------------------------
* Bugfix
  - meta-GGA functional detection code in XC parser
  - Orbital symmetry label in mcscf initial guess projection
  - Eigenvalue ordering for Davidson eigen solver
  - Madelung constant of non-orthogonal lattice
  - Convergence of Madelung constant for huge number of k-points samples
  - basis parser for pople-type basis
  - RCCSD when running large number of virtual orbitals on small memory machine

PySCF 1.4 (2017-10-05)
----------------------
* Improved
  - Kinetic energy cutoff estimation
  - Density fitting default auxiliary basis
  - Memory usage for FFTDF module
  - libxc interface
* Bugfix
  - KUHF dimension error in smearing function
  - SCF results inconsistency in chkfile and SOSCF solver
  - OMP stack overflow in GTO basis evaluator
  - Default grids in DFT gen_grid function for system with ECP/PP
  - mol.intor function to generate STG and YP integrals in 8-fold symmetry
  - TDDFT analytical gradients
  - DMRG-CI runtime scratch path
  - PBC GDF integrals for auxiliary basis with g functions
  - post-HF initialization function when mean-field object is DF-SOSCF method
  - Single orbital localization
  - Race condition in MP2 IO


PySCF 1.4 beta (2017-08-22)
---------------------------
* Added
  - Generalized Hartree-Fock (GHF)
  - Second order SCF solver for GHF
  - non-relativistic UHF, UKS g-tensor (with various SOC approximations)
  - non-relativistic UHF, UKS hyperfine coupling
  - SHCI interface to Dice program
  - spin-orbital CISD
  - UCISD and UCISD 1- and 2-RDM
  - Restricted CC2 method
  - Density-fitting CCSD
  - Heat-bath selected CI (HCI) spin-orbital 1- and 2-RDM
  - "scanner" function for HF, DFT and CCSD to simplify energy or
    gradients scanning for systems of different geometry.
  - Interface to pyberny geometry optimizer (geometry optimization for
    RHF, RKS and RCCSD are supported).
* Improved
  - U-CCSD(T) performance
  - Package structure (following "The Hitchhiker's Guide to Python")
  - ECP basis localization in Mulliken pop analysis
  - Changing the CASCI/CASSCF default FCI solver (the default solver will not
    use spin symmetry for singlet state)
  - Supporting remove_linear_dep function to handle basis linear dependence in
    k-point SCF
  - cell.rcut estimation for better integral accuracy
  - Convergence rates of PM localization
  - MP2 and RCISD integral transformation performance
  - Disk usage of CCSD-DIIS
  - Input basis parser to support union basis set (eg mol.basis=(bas1,bas2))
  - SCF initial guess for systems with pseudopotential (or ECP)
  - SCF initial guess for low-dimension PBC systems
* Bugfix
  - wfnsym of FCI solver for Dooh symmetry
  - In CIAH newton solver, the special treatment of negative hessian has
    been revised.
  - import lock which freezes threads for functions running in background


PySCF 1.4 alpha (2017-07-24)
----------------------------
* Added
  - General function to evaluate Spinor GTO on real space grids
  - Dirac-Kohn-Sham (LDA functional)
  - EDIIS and ADIIS
  - Periodic CCSD with k-point sampling
  - Periodic EOM-IP-CCSD and EOM-EA-CCSD for single k-point calculation
  - spin-square value (per unit cell) of KUHF calculation
  - Update interface to fciqmc for standalone executing
  - Routines in fciqmc to read in the spinned one and two RDMs
  - Heat-Bath CI
  - Functions in dmrgci interface to access 3-pdm and 4-pdm
  - Function get_fermi
  - UCCSD lambda equation and 1,2-particle density matrix
  - SCF wfn stability analysis
  - Many-Body van der Waals Interactions (MBD)
  - Second order SCF solver for periodic HF and DFT
  - TDDFT for periodic k-point HF and DFT
  - U-TDHF and U-TDDFT for molecular and crystal systems
  - Many-body dispersion
  - MP2-F12 and F12 basis and F12 RI basis
  - Cartesian GTO (6d 10f) basis in molecular calculations
  - CP2K's HF pseudopotential data
  - Frozen core MP2
  - Molecular electrostatic potential (MEP)
  - CPHF and UCPHF solver
  - Non-relativistic RHF, UHF 4-component UHF spin-spin coupling
  - non-relativistic UHF, 4-component UHF g-tensor (in testing)
  - non-relativistic UHF, 4-component UHF hyperfine coupling (in testing)
  - non-relativistic UHF zero-field splitting (in testing)
* Improved
  - Performance of PBC-Gaussian function evaluator
  - Performance of analytical Fourier transformation for AO product
  - Performance of PBC 3-center integrals
  - Performance of PBC PP local-part integrals
  - Numerical stability associated to OpenMP reduce function
  - Performance of FCI 2-electron contraction function
  - Basis parser for Pople style basis sets
  - Arbitrary problem size in FCI solver
  - Symmetry labels in orbital coefficients
  - Disk usage of integral transformation in MP2
  - Performance of J/K contractions in molecular density fitting code
  - Input geometry parser for ghost atoms
* Bugfix
  - PBC super cell function.  Atoms was missing on the super cell boundary
  - PBC dft atomic grids for low-dimension systems
  - The missing occ-vir blocks of Fock matrix in UCCSD
  - MGGA integration error
* Removed
  - Dependence to joblib library


PySCF 1.3.5 (2017-08-11)
------------------------
* Bugfix
  - The undefined += operation (numpy issue #5241) in CISD and CCSD methods


PySCF 1.3.4 (2017-08-08)
------------------------
* Improvements
  - Handle ghost atom in HF initial guess.
  - Remove special treatments on CIAH negative hessians which often cause convergence problem
  - Memory usage in CISD
  - Proper treatment of ECP/PP in Mulliken pop analysis
* Bugfix
  - For ROHF reference, CCSD function takes UCCSD method.
  - Handle zero beta electrons in UCCSD.
  - Fix bug in FCI solver when system has Dooh symmetry.
  - Fix bug in KUHF gradients which affects newton SCF convergence.
  - Fix bug in gradients of PM localization which affects convergence.
  - Fix "hcore" initial guess for KHF.
  - Fix bug in Mulliken pop analysis caused by wrong overlap matrix for PBC calculations.


PySCF 1.3.3 (2017-07-05)
------------------------
* Bugfix
  - GIAO contributions to the off diagonal part of NMR shielding tensor.
  - Handle zero core electrons in ECP parser.
  - Handle zero occupied orbitals in CCSD module.
  - Handle 1-electron system in UHF.
  - Fix orbital ordering in SCF canonicalization when point group symmetry is used.
  - Fix the missing fov term in UCCSD intermediates.
  - Fix pbc atomic grids for low dimensional system.
  - Avoid negative hessian in second order SCF solver.
  - Fix bug in fci solver when system has cylinder spatial symmetry
  - Fix eval_rho for GGA functional for non-hermitian density matrix


PySCF 1.3.2 (2017-06-05)
------------------------
* Bugfix
  - CCSD frozen core when using AO-driven algorithm
  - DFT UKS orbital hessian
  - PBC gamma-point UHF exxdiv=ewald correction
  - KUHF get_bands function


PySCF 1.3.1 (2017-05-14)
------------------------
* Bugfix
  - CISD output message for multiple roots
  - UHF hessian function in the second order SCF solver
  - Integer overflow in npdot
  - Module import error in PBC second order SCF solver
  - Update makefile due to the bugfix in libcint library


PySCF 1.3 (2017-04-25)
----------------------
* Improved
  - Treatment of auxiliary basis linear dependence in PBC DF/MDF module
  - Cutoff radius in real space lattice summation for better accuracy
  - PBC get_bands to compute the bands of arbitrary input k-points
  - Ewald sum convergence
  - Atomic grids in PBC DFT calculation
* Bugfix
  - Analytical Fourier transformation for non-orthogonal lattice
  - Spinor integral buffer size when kappa!=0
  - AVAS active space when mol.symmetry is enabled
  - Input parser for Gaussian nuclear model
  - Sorting CISD RDM2 in Chemist's ordering
  - runtimeDir in dmrg interface
  - numpy.exp overflow in PBC smearing function
  - The FFT-based MO integrals in compressed format
  - Input parser to handle unicode
  - UHF spin-square function for complex orbitals
  - Setfault in FCI 4-particle transition density matrix
* Removed
  - The cache of PBC AO value on grids
  - Split-fitting MDF module


PySCF 1.3 beta (2017-02-15)
---------------------------
* Added
  - sf-X2C for PBC Hamiltonian
  - Overlap of two CI wavefunctions over different orbital bases
  - EOM-CCSD for user guess, Koopmans' excitations, etc
  - Approximate EOM-CCSD (MBPT2 ground state and partitioned EOM Hbar)
  - AVAS method for constructing mcscf active space
  - Molpro XML file reader and interface to read Molpro orbitals
  - UCCSD
* Improved
  - EOM-EE-RCCSD and EOM-EE-UCCSD performance
  - memory usage of the non-symmetric Davidson solver in EOM-CCSD


PySCF 1.3 alpha-2 (2017-01-04)
------------------------------
* Added
  - Supports for 1D, 2D PBC systems
* Improved
  - Integral transformation for PBC 2-electron integrals
  - CASSCF state-average interface to handle sub-solvers of different spins
  - Numerical stability for Davidson diagonalization solver
  - Numerical stability of FCI contraction function under multithreading environment
  - FCI 2-electron contraction function with point group symmetry
* Bugfix
  - X2C to use custom basis for X matrix


PySCF 1.3 alpha-1 (2016-12-04)
------------------------------
* Added
  - Quantum chemistry ECP for solid
  - AO-direct RCCSD
  - CI coefficients transformation for one-particle basis rotation
  - CIAH second order SCF solver for PBC KRHF and KUHF methods
  - CISD and CISD 1, 2-particle density matrices
  - Selected-CI and Selected-CI 1, 2-particle density matrices
  - Smearing for PBC mean-field calculation
  - PBC density fitting
* Improved
  - Performance of CCSD(T)
  - Change the default kpts mesh (to always include gamma point)
  - PBC repeated images used by lattice summation


PySCF 1.2.3 (2017-04-24)
------------------------
* Bugfix
  - PBC 2e integrals for wrap-around k-points
  - CI coefficients in GAMESS WFN format
  - Input parser for Gaussian nuclear model
  - Density fitting outcore module for user input auxiliary basis


PySCF 1.2.2 (2017-02-15)
------------------------
* Bugfix
  - GTO normalization in molden file
  - multi-threading dgemm


PySCF 1.2.1 (2017-01-26)
------------------------
* Added
  - transition metal BFD basis
  - script to fix dylib library dependence for Mac
* Bugfix
  - active space 1pdm in mc chkfile if natural orbitals are required
  - dmrg example
  - state-average dmrgci interface
  - analytic GTO-PW integral
  - for population analysis when ecp is presented.
  - for mcscf state-specific function to support ground state as the target state
  - get_coulG round-off bug
  - unit cell size estimation for non-orth crystals
  - lib.norm function for complex vector


PySCF 1.2 (2016-11-07)
----------------------


PySCF 1.2 beta (2016-09-13)
---------------------------
* Added
  - State average CASSCF helper function for mixed spin/spatial-symmetry FCI solvers
  - Example for transition dipole momentum
  - U-CCSD (based on spin-orbital formulation)
  - IP/EA/EE-EOM-CCSD
  - Function to dump CASSCF canonical orbitals in molden format
  - Analytical Fourier transformation for AO and AO product
  - Co-iterative augmented hessian (CIAH) orbital optimizer
  - Optimized einsum function using numpy.tensordot function
  - Burkatzi-Filippi-Dolg pseudo potential
  - FCI solver to support integrals which do not have 8-fold symmetry
  - Dual interface to call pyFFTW or numpy.fft
  - Maximum overlap method (MOM) method for SCF method
* Improved
  - Memory usage for MDF method (molecular and PBC systems)
  - PBC AO value evaluation performance
  - Orbitals space symmetrization
  - CASSCF subspace (core, active, external) symmetrization
  - Created X2C object to hold X2C functions and parameters
  - Boys, Edmiston, Pipek-Mezey Localization with general CIAH optimizer
  - PBC integrals to handle ghost atom in PBC calculation
  - Asynchronized IO to overlap integration and IO for ao2mo integral transformation
  - SCF gradients to eliminate the symmetry forbidden matrix elements
  - Fixing orbital ordering for degenerated SCF orbitals
  - Efficiency of transpose_sum function
  - FCIDUMP output format
* Bugfix
  - CASSCF/QMMM interface for the missing term in nuclear repulsion
  - Screening small density for MGGA functionals
  - Molden interface to handle symmetry broken orbitals
  - MP2 density matrix to include HF DM


PySCF 1.2 alpha (2016-8-5)
--------------------------
* Added
  - MDF (mixed density fitting) method for molecule and PBC 2-election integrals
  - GAMESS WFN wirter
  - Periodic boundary condition (PBC) for gamma point RHF, UHF, RKS, UKS
  - PBC RHF, UHF, RKS, UKS with k-point sampling
  - PBC AO integrals
  - PBC MO integral transformation
  - PBC density fitting
  - IC-MPS-PT2
  - DMET decomposition to generate CASSCF active space
  - FCI electron-phonon coupling solver
  - meta-GGA for ground state DFT


Version 1.1 (2016-6-4):
* Improved
  - "unc-" prefix for uncontracted basis in the input
  - linear dependence problem in mcscf.project_init_guess
* Bugfix
  - CCSD(T) rdm
  - CASCI.analyze for multiple CI roots
  - function to write FCIDUMP when system has symmetry


Version 1.1 beta (2016-4-11):
* Added
  - Orbital hessian for SCF Newton solver
  - (maximum overlap method) for Delta SCF
  - determinant overlap
  - Canonicalization flag for Newton solver
* Improved
  - Default density fitting basis for heavy atoms
  - Density fitting MCSCF to allow inputing 3-center integrals
  - Rewriting NEVPT2 interface
  - Mole object serialization with json
  - Orbital energy output format for ROHF
* Bugfix
  - meta-lowdin orthogonalization for high angular memontum basis
  - Orbital occupancy for ROHF with symmetry
  - CASSCF initializing from x2c-UHF
  - ECP accuracy
  - QMMM interface


Version 1.1 alpha-2 (2016-3-8):
* Added
  - CCSD(T) and CCSD(T) gradients
  - General JK contraction function
  - RHF analytical nuclear Hessian
  - RKS analytical nuclear Hessian
  - Function to symmetrize given orbital space
  - General XC functional evaluator (using Libxc or Xcfun)
  - Intrinsic Atomic Orbital (IAO)
* Improved
  - NEVPT interface
  - Default DFT pruning scheme
  - Improving linear dependence issue for X2C module
* Bugfix
  - CCSD density matrix
  - Atomic radii for DFT grids
  - Handling h function for molden
  - Projecting CASSCF initial guess from orbitals of different shape

Version 1.1 alpha-1 (2016-2-8):
* Added
  - CCSD gradients
  - DMRG-NEVPT2 interface
  - DFT gradients
  - TDDFT and TDDFT gradients
  - DFT NMR
  - QM/MM interface
  - Pipek-Mezey localization
  - DF-CASSCF
  - State-specific CASSCF for excited states
  - Stream operations: apply, run, set
  - General basis value evaluator
  - DMRG (Block) examples
* Improved
  - Default DFT grids schemes (grid density, prune etc)


Version 1.0 (2015-10-8):
* 1.0 Release

Version 1.0 rc (2015-9-7):
* Add examples
* Add documents
* Optimize CCSD lambda solver and CCSD density matrix
* Optimize Boys localization.
* Tune CASSCF solver parameters
* Bug fixing for mcscf, localizer, nevpt2 and dft modules

Version 1.0 beta (2015-8-2):
* FCI spin eigen function
* Add state-average CASSCF
* CCSD lambda equation and density matrix

Version 1.0 alpha 2 (2015-7-3):
* Optimize HF J K contraction
* MP2 2 particle density matrix
* Default population analysis with meta-Lowdin orthogonalized AO
* Update FCI to handle more than 23 orbitals
* Multiple roots for FCI solver
* Optimize MCSCF convergence
* FCI/MCSCF wave function symmetry
* Z-matrix input
* Add chkfile_util script to analyze calculation on the fly
* CI determinants overlap
* Fix DIIS bug

Version 1.0-alpha (2015-4-7):
* D{\infty}h and C{\infty}v
* Fix bug in DFT screening functions

Version 0.11 (2015-3-6):
* Remove redundant module fci.direct_ms0
* Update the point group symmetry detect function
* Optimized DFT grids
* NEVPT2 (By S. Guo)
* X2C-1e HF
* Boys localization (By S. Wouters)
* Edmiston-Ruedenberg localization (By S. Wouters)
* Density fitting CASSCF

Version 0.10 (2015-2-4):
* Refactoring:
  - Expose class member functions to module level
  - Rename member function of class Mole,
    xxx_of_atm -> atom_xxx, xxx_of_bas -> bas_xxx
  - Rename scf.hf.scf_cycle to scf.hf.kernel
  - Rename conv_threshold to conv_tol
  - Rename hf.calc_tot_elec_energy to hf.energy_tot
  - Rename hf.set_mo_occ to hf.get_occ
  - unify variable names, mo -> mo_coeff, log -> verbose
  - Include nuclear repulsion in mcscf.e_tot
  - Add tests for most module level functions
  - Define update_casdm for CASSCF
* Add tests, cover ~ 90% of code
* Support molecular geometry string as input for Mole.atom
* Improve density fitting model for non-relativistic SCF
* Add documentation for whole package
* API updates:
  - Remove the first argument (Mole object) in CASSCF/CASCI class initialization
  - Change the return value ordering of function scf.hf.kernel
  - Set default value for the arguments of most class functions
* Removing the default calling of analyze() in kernel functions
* Fix screening bug in ao2mo.outcore for long-range separated molecule
* Add 4pdm

Version 0.9 (2015-1-4):
* Add 2-step FCIQMC-CASSCF, using NECI as FCI solver
* Solve Python 3.x compatibility
* general AO2MO integral transformation
* Add density fitting HF, DF-MP2

Version 0.8 (2014-12-21):
* Support OS X
* MCSCF for triplet
* Add symmetry support for MCSCF
* Add UHF-MCSCF
* Add 2-step DMRGSCF, using Block and CheMPS2 as FCI solver
* Add ROHF

Version 0.7 (2014-11-12):
* Fix memory leaks
* Runtime keywords checking
* Add MP2 density matrix
* Add FCI based on uhf integrals
* Add CCSD

Version 0.6 (2014-10-17):
* Fix bug in dhf
* add future/lo for localized orbital

Version 0.5 (2014-10-01):
* Change basis format
* Remove Cython dependence
* Upgrade dft to use libxc-2.0.0
* Add DFT, FCI, CASSCF, HF-gradients (NR and R), HF-NMR (NR and R)

Version 0.4 (2014-08-17):
* Module "future" for upcoming functions
* One-line command to run QC calculation with pyscf
* Fix bug of AO to MO transformation in OpenMP environment

Version 0.3 (2014-07-03):
* Change import layout

Version 0.2 (2014-05-08):
* Integral transformation

Version 0.1 (2014-05-03):
* Setup pyscf
<|MERGE_RESOLUTION|>--- conflicted
+++ resolved
@@ -3,9 +3,7 @@
 * Added
   - ADC (RADC and UADC)
   - Analytical nuclear gradients for state-average CASSCF
-<<<<<<< HEAD
   - Support SO3 symmetry
-=======
 
 
 PySCF 1.7.5 (2020-9-27)
@@ -13,7 +11,6 @@
 * Added
   - Upgrade cint library to v4.0.0
   - Upgrade xcfun library to v2.1.0
->>>>>>> d5f4d7ba
   - Kramers' restricted Dirac-Hartree-Fock, X2C, DHF-SOSCF
   - Heavy elements basis in MINAO
   - Coulomb integrals of short range part for attenuated Coulomb
