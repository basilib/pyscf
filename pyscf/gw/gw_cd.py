--- conflicted
+++ resolved
@@ -54,16 +54,11 @@
         A list :  converged, mo_energy, mo_coeff
     '''
     mf = gw._scf
-<<<<<<< HEAD
     if gw.frozen is None:
         frozen = 0
     else:
         frozen = gw.frozen
-
     assert frozen == 0
-=======
-    assert gw.frozen == 0 or gw.frozen is None
->>>>>>> 1ae0318c
 
     if Lpq is None:
         Lpq = gw.ao2mo(mo_coeff)
