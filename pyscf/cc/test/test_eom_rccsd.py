#!/usr/bin/env python
import unittest
import copy
import numpy

from pyscf import gto
from pyscf import scf
from pyscf import cc
from pyscf import ao2mo

def finger(a):
    return numpy.dot(a.ravel(), numpy.cos(numpy.arange(a.size)))

mol = gto.Mole()
mol.atom = [
[8 , (0. , 0.     , 0.)],
[1 , (0. , -0.757 , 0.587)],
[1 , (0. , 0.757  , 0.587)]]
mol.basis = 'cc-pvdz'
mol.verbose = 0
mol.spin = 0
mol.build()
mf = scf.RHF(mol).run()

mf1 = copy.copy(mf)
no = mol.nelectron // 2
n = mol.nao_nr()
nv = n - no
mf1.mo_occ = numpy.zeros(mol.nao_nr())
mf1.mo_occ[:no] = 2
numpy.random.seed(12)
mf1.mo_coeff = numpy.random.random((n,n))
dm = mf1.make_rdm1(mf1.mo_coeff, mf1.mo_occ)
fockao = mf1.get_hcore() + mf1.get_veff(mol, dm)
mf1.mo_energy = numpy.einsum('pi,pq,qi->i', mf1.mo_coeff, fockao, mf1.mo_coeff)
idx = numpy.hstack([mf1.mo_energy[:no].argsort(), no+mf1.mo_energy[no:].argsort()])
mf1.mo_coeff = mf1.mo_coeff[:,idx]

mycc1 = cc.RCCSD(mf1)
mycc1.eris = eris = mycc1.ao2mo()
numpy.random.seed(12)
r1 = numpy.random.random((no,nv)) - .9
r2 = numpy.random.random((no,no,nv,nv)) - .9
r2 = r2 + r2.transpose(1,0,3,2)
mycc1.t1 = r1*1e-5
mycc1.t2 = r2*1e-5

mycc = cc.RCCSD(mf)
ecc, t1, t2 = mycc.kernel()

class KnowValues(unittest.TestCase):
    def test_ipccsd(self):
        e,v = mycc.ipccsd(nroots=1)
        self.assertAlmostEqual(e, 0.4335604332073799, 6)

        e,v = mycc.ipccsd(nroots=3)
        self.assertAlmostEqual(e[0], 0.4335604332073799, 6)
        self.assertAlmostEqual(e[1], 0.5187659896045407, 6)
        self.assertAlmostEqual(e[2], 0.6782876002229172, 6)

        lv = mycc.ipccsd(nroots=3,left=True)[1]
        e = mycc.ipccsd_star(e, v, lv)
        self.assertAlmostEqual(e[0], 0.43793202122290747, 6)
        self.assertAlmostEqual(e[1], 0.52287073076243218, 6)
        self.assertAlmostEqual(e[2], 0.67994597799835099, 6)

    def test_ipccsd_koopmans(self):
        e,v = mycc.ipccsd(nroots=3, koopmans=True)
        self.assertAlmostEqual(e[0], 0.4335604332073799, 6)
        self.assertAlmostEqual(e[1], 0.5187659896045407, 6)
        self.assertAlmostEqual(e[2], 0.6782876002229172, 6)

        e,v = mycc.ipccsd(nroots=3, guess=v[:3])
        self.assertAlmostEqual(e[2], 0.6782876002229172, 6)

    def test_ipccsd_partition(self):
        e,v = mycc.ipccsd(nroots=3, partition='mp')
        self.assertAlmostEqual(e[0], 0.42728862799879663, 6)
        self.assertAlmostEqual(e[1], 0.51359478811505332, 6)
        self.assertAlmostEqual(e[2], 0.67382901297144682, 6)

        e,v = mycc.ipccsd(nroots=3, partition='full')
        self.assertAlmostEqual(e[0], 0.42291981842588938, 6)
        self.assertAlmostEqual(e[1], 0.50992428154417802, 6)
        self.assertAlmostEqual(e[2], 0.67006510349161119, 6)


    def test_eaccsd(self):
        e,v = mycc.eaccsd(nroots=1)
        self.assertAlmostEqual(e, 0.16737886338859731, 6)

        e,v = mycc.eaccsd(nroots=3)
        self.assertAlmostEqual(e[0], 0.16737886338859731, 6)
        self.assertAlmostEqual(e[1], 0.24027613852009164, 6)
        self.assertAlmostEqual(e[2], 0.51006797826488071, 6)

        lv = mycc.eaccsd(nroots=3,left=True)[1]
        e = mycc.eaccsd_star(e, v, lv)
        self.assertAlmostEqual(e[0], 0.16656250872624662, 6)
        self.assertAlmostEqual(e[1], 0.2394414445283693, 6)
        self.assertAlmostEqual(e[2], 0.41399434356202935, 6)

    def test_eaccsd_koopmans(self):
        e,v = mycc.eaccsd(nroots=3, koopmans=True)
        self.assertAlmostEqual(e[0], 0.16737886338859731, 6)
        self.assertAlmostEqual(e[1], 0.24027613852009164, 6)
        self.assertAlmostEqual(e[2], 0.73443352557582653, 6)

        e,v = mycc.eaccsd(nroots=3, guess=v[:3])
        self.assertAlmostEqual(e[2], 0.73443352557582653, 6)

    def test_eaccsd_partition(self):
        e,v = mycc.eaccsd(nroots=3, partition='mp')
        self.assertAlmostEqual(e[0], 0.16947311575051136, 6)
        self.assertAlmostEqual(e[1], 0.24234326468848749, 6)
        self.assertAlmostEqual(e[2], 0.7434661346653969 , 6)

        e,v = mycc.eaccsd(nroots=3, partition='full')
        self.assertAlmostEqual(e[0], 0.16418276148493574, 6)
        self.assertAlmostEqual(e[1], 0.23683978491376495, 6)
        self.assertAlmostEqual(e[2], 0.55640091560545624, 6)


    def test_eeccsd(self):
        e,v = mycc.eeccsd(nroots=1)
        self.assertAlmostEqual(e, 0.2757159395886167, 6)

        e,v = mycc.eeccsd(nroots=4)
        self.assertAlmostEqual(e[0], 0.2757159395886167, 6)
        self.assertAlmostEqual(e[1], 0.2757159395886167, 6)
        self.assertAlmostEqual(e[2], 0.2757159395886167, 6)
        self.assertAlmostEqual(e[3], 0.3005716731825082, 6)

    def test_eeccsd_koopmans(self):
        e,v = mycc.eeccsd(nroots=4, koopmans=True)
        self.assertAlmostEqual(e[0], 0.2757159395886167, 6)
        self.assertAlmostEqual(e[1], 0.2757159395886167, 6)
        self.assertAlmostEqual(e[2], 0.2757159395886167, 6)
        self.assertAlmostEqual(e[3], 0.3005716731825082, 6)

        e,v = mycc.eeccsd(nroots=4, guess=v[:4])
        self.assertAlmostEqual(e[3], 0.55143187647062764, 6)

    def test_eris(self):
        self.assertAlmostEqual(finger(numpy.asarray(eris.oooo)), -452.80659100759118, 9)
        self.assertAlmostEqual(finger(numpy.asarray(eris.ooov)), -143.2416085514744 , 9)
        self.assertAlmostEqual(finger(numpy.asarray(eris.oovo)), -34.505774311007372, 9)
        self.assertAlmostEqual(finger(numpy.asarray(eris.ovov)), 391.38496487473122 , 9)
        self.assertAlmostEqual(finger(numpy.asarray(eris.oovv)), 604.1880629302932  , 9)
        self.assertAlmostEqual(finger(numpy.asarray(eris.ovvo)), 175.13231520748195 , 9)
        self.assertAlmostEqual(finger(numpy.asarray(eris.ovvv)), -211.2821359975481 , 9)
        self.assertAlmostEqual(finger(ao2mo.restore(1,eris.vvvv,nv)), 538.74339637596995, 9)

    def test_vector_to_amplitudes(self):
        t1, t2 = mycc1.vector_to_amplitudes(mycc1.amplitudes_to_vector(r1,r2))
        self.assertAlmostEqual(abs(r1-t1).sum(), 0, 9)
        self.assertAlmostEqual(abs(r2-t2).sum(), 0, 9)

    def test_eomee_ccsd_matvec_singlet(self):
        numpy.random.seed(10)
        r1 = numpy.random.random((no,nv)) - .9
        r2 = numpy.random.random((no,no,nv,nv)) - .9
        r2 = r2 + r2.transpose(1,0,3,2)
        vec = mycc1.amplitudes_to_vector(r1,r2)
        vec1 = copy.copy(mycc1).eomee_ccsd_matvec_singlet(vec)
        r1, r2 = mycc1.vector_to_amplitudes(vec1)
        self.assertAlmostEqual(finger(r1), -112883.3791497977, 8)
        self.assertAlmostEqual(finger(r2), -268199.3475813322, 8)

    def test_eomee_ccsd_matvec_triplet(self):
        numpy.random.seed(10)
        r1 = numpy.random.random((no,nv)) - .9
        r2 = numpy.random.random((2,no,no,nv,nv)) - .9
        r2[0] = r2[0] - r2[0].transpose(0,1,3,2)
        r2[0] = r2[0] - r2[0].transpose(1,0,2,3)
        r2[1] = r2[1] - r2[1].transpose(1,0,3,2)
        vec = mycc1.amplitudes_to_vector_triplet(r1, r2)
        vec1 = copy.copy(mycc1).eomee_ccsd_matvec_triplet(vec)
        r1, r2 = mycc1.vector_to_amplitudes_triplet(vec1)
        self.assertAlmostEqual(finger(r1   ), 3550.5250670914056, 9)
        self.assertAlmostEqual(finger(r2[0]), -237433.03756895234,8)
        self.assertAlmostEqual(finger(r2[1]), 127680.0182437716 , 8)

    def test_eomsf_ccsd_matvec(self):
        numpy.random.seed(10)
        r1 = numpy.random.random((no,nv)) - .9
        r2 = numpy.random.random((2,no,no,nv,nv)) - .9
        vec = mycc1.amplitudes_to_vector_eomsf(r1,r2)
        vec1 = copy.copy(mycc1).eomsf_ccsd_matvec(vec)
        r1, r2 = mycc1.vector_to_amplitudes_eomsf(vec1)
        self.assertAlmostEqual(finger(r1   ), -19368.729268465482, 8)
        self.assertAlmostEqual(finger(r2[0]), 84325.863680611626 , 8)
        self.assertAlmostEqual(finger(r2[1]), 6715.9574457836134 , 8)

    def test_eomee_diag(self):
<<<<<<< HEAD
        vec1S, vec1T, vec2 = copy.copy(mycc1).eeccsd_diag()
        self.assertAlmostEqual(finger(vec1S), 62.028729797614801, 9)
=======
        vec1S, vec1T, vec2 = mycc1.eeccsd_diag()
        self.assertAlmostEqual(finger(vec1S),-4714.9854130015719, 9)
>>>>>>> 39976b0a
        self.assertAlmostEqual(finger(vec1T), 2221.3155272953709, 9)
        self.assertAlmostEqual(finger(vec2) ,-5486.1611871545592, 9)


    def test_ip_matvec(self):
        numpy.random.seed(12)
        r1 = numpy.random.random((no)) - .9
        r2 = numpy.random.random((no,no,nv)) - .9
        mycc2 = copy.copy(mycc1)
        vec = mycc2.amplitudes_to_vector_ip(r1,r2)
        r1,r2 = mycc2.vector_to_amplitudes_ip(vec)
        mycc2.ip_partition = 'mp'
        self.assertAlmostEqual(finger(r1), 0.37404344676857076, 12)
        self.assertAlmostEqual(finger(r2), -1.1568913404570922, 12)
        vec1 = mycc2.ipccsd_matvec(vec)
        self.assertAlmostEqual(finger(vec1), -14894.669606811192, 9)

        self.assertAlmostEqual(finger(mycc2.ipccsd_diag()), 1182.3095479451745, 9)

        mycc2 = copy.copy(mycc1)
        mycc2.ip_partition = 'full'
        mycc2._ipccsd_diag_matrix2 = mycc2.vector_to_amplitudes_ip(mycc2.ipccsd_diag())[1]
        vec1 = mycc2.ipccsd_matvec(vec)
        self.assertAlmostEqual(finger(vec1), -3795.9122245246967, 9)
        self.assertAlmostEqual(finger(mycc2.ipccsd_diag()), 1106.260154202434, 9)

    def test_ea_matvec(self):
        numpy.random.seed(12)
        r1 = numpy.random.random((nv)) - .9
        r2 = numpy.random.random((no,nv,nv)) - .9
        mycc2 = copy.copy(mycc1)
        vec = mycc2.amplitudes_to_vector_ea(r1,r2)
        r1,r2 = mycc2.vector_to_amplitudes_ea(vec)
        mycc2.ea_partition = 'mp'
        self.assertAlmostEqual(finger(r1), 1.4488291275539353, 12)
        self.assertAlmostEqual(finger(r2), 0.97080165032287469, 12)
        vec1 = mycc2.eaccsd_matvec(vec)
        self.assertAlmostEqual(finger(vec1), -34426.363943760276, 9)

        self.assertAlmostEqual(finger(mycc2.eaccsd_diag()), 2724.8239646679217, 9)

        mycc2 = copy.copy(mycc1)
        mycc2.ea_partition = 'full'
        mycc2._eaccsd_diag_matrix2 = mycc2.vector_to_amplitudes_ea(mycc2.eaccsd_diag())[1]
        vec1 = mycc2.eaccsd_matvec(vec)
        self.assertAlmostEqual(finger(vec1), -17030.363405297598, 9)
        self.assertAlmostEqual(finger(mycc2.eaccsd_diag()), 4688.9122122011922, 9)

if __name__ == "__main__":
    print("Tests for EOM RCCSD")
    unittest.main()
<|MERGE_RESOLUTION|>--- conflicted
+++ resolved
@@ -193,13 +193,8 @@
         self.assertAlmostEqual(finger(r2[1]), 6715.9574457836134 , 8)
 
     def test_eomee_diag(self):
-<<<<<<< HEAD
-        vec1S, vec1T, vec2 = copy.copy(mycc1).eeccsd_diag()
-        self.assertAlmostEqual(finger(vec1S), 62.028729797614801, 9)
-=======
         vec1S, vec1T, vec2 = mycc1.eeccsd_diag()
         self.assertAlmostEqual(finger(vec1S),-4714.9854130015719, 9)
->>>>>>> 39976b0a
         self.assertAlmostEqual(finger(vec1T), 2221.3155272953709, 9)
         self.assertAlmostEqual(finger(vec2) ,-5486.1611871545592, 9)
 
