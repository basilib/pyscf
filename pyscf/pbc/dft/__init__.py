--- conflicted
+++ resolved
@@ -19,13 +19,10 @@
 from pyscf.pbc.dft import krks
 from pyscf.pbc.dft import kuks
 from pyscf.pbc.dft import kroks
-<<<<<<< HEAD
 from pyscf.pbc.dft import krks_ksymm
 from pyscf.pbc.dft import kuks_ksymm
-=======
 from pyscf.pbc.dft import krkspu
 from pyscf.pbc.dft import kukspu
->>>>>>> 6be5db5b
 
 UKS = uks.UKS
 ROKS = roks.ROKS
